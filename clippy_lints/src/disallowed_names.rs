use clippy_config::Conf;
use clippy_utils::diagnostics::span_lint;
use clippy_utils::is_in_test;
use rustc_data_structures::fx::FxHashSet;
use rustc_hir::{Pat, PatKind};
use rustc_lint::{LateContext, LateLintPass};
use rustc_session::impl_lint_pass;
use rustc_span::Symbol;

declare_clippy_lint! {
    /// ### What it does
    /// Checks for usage of disallowed names for variables, such
    /// as `foo`.
    ///
    /// ### Why is this bad?
    /// These names are usually placeholder names and should be
    /// avoided.
    ///
    /// ### Example
    /// ```no_run
    /// let foo = 3.14;
    /// ```
    #[clippy::version = "pre 1.29.0"]
    pub DISALLOWED_NAMES,
    style,
    "usage of a disallowed/placeholder name"
}

pub struct DisallowedNames {
<<<<<<< HEAD
    disallow: FxHashSet<String>,
=======
    disallow: FxHashSet<Symbol>,
>>>>>>> df0cb6c5
}

impl DisallowedNames {
    pub fn new(conf: &'static Conf) -> Self {
        Self {
<<<<<<< HEAD
            disallow: disallowed_names.iter().cloned().collect(),
=======
            disallow: conf.disallowed_names.iter().map(|x| Symbol::intern(x)).collect(),
>>>>>>> df0cb6c5
        }
    }
}

impl_lint_pass!(DisallowedNames => [DISALLOWED_NAMES]);

impl<'tcx> LateLintPass<'tcx> for DisallowedNames {
    fn check_pat(&mut self, cx: &LateContext<'tcx>, pat: &'tcx Pat<'_>) {
        if let PatKind::Binding(.., ident, _) = pat.kind
<<<<<<< HEAD
            && self.disallow.contains(&ident.name.to_string())
=======
            && self.disallow.contains(&ident.name)
>>>>>>> df0cb6c5
            && !is_in_test(cx.tcx, pat.hir_id)
        {
            span_lint(
                cx,
                DISALLOWED_NAMES,
                ident.span,
                format!("use of a disallowed/placeholder name `{}`", ident.name),
            );
        }
    }
}<|MERGE_RESOLUTION|>--- conflicted
+++ resolved
@@ -27,21 +27,13 @@
 }
 
 pub struct DisallowedNames {
-<<<<<<< HEAD
-    disallow: FxHashSet<String>,
-=======
     disallow: FxHashSet<Symbol>,
->>>>>>> df0cb6c5
 }
 
 impl DisallowedNames {
     pub fn new(conf: &'static Conf) -> Self {
         Self {
-<<<<<<< HEAD
-            disallow: disallowed_names.iter().cloned().collect(),
-=======
             disallow: conf.disallowed_names.iter().map(|x| Symbol::intern(x)).collect(),
->>>>>>> df0cb6c5
         }
     }
 }
@@ -51,11 +43,7 @@
 impl<'tcx> LateLintPass<'tcx> for DisallowedNames {
     fn check_pat(&mut self, cx: &LateContext<'tcx>, pat: &'tcx Pat<'_>) {
         if let PatKind::Binding(.., ident, _) = pat.kind
-<<<<<<< HEAD
-            && self.disallow.contains(&ident.name.to_string())
-=======
             && self.disallow.contains(&ident.name)
->>>>>>> df0cb6c5
             && !is_in_test(cx.tcx, pat.hir_id)
         {
             span_lint(
