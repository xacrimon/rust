--- conflicted
+++ resolved
@@ -6,11 +6,7 @@
 // LLVM. "x86_64-unknown-windows" is used to get the minimal subset of windows-specific features.
 
 use crate::callconv::Conv;
-<<<<<<< HEAD
-use crate::spec::{RustcAbi, Target, base};
-=======
 use crate::spec::{RustcAbi, Target, TargetMetadata, base};
->>>>>>> 0f490b04
 
 pub(crate) fn target() -> Target {
     let mut base = base::uefi_msvc::opts();
