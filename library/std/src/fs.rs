--- conflicted
+++ resolved
@@ -1009,12 +1009,9 @@
     /// [`write()`]: Write::write "io::Write::write"
     /// [`flush()`]: Write::flush "io::Write::flush"
     /// [stream_position]: Seek::stream_position "io::Seek::stream_position"
-<<<<<<< HEAD
-=======
     /// [seek]: Seek::seek "io::Seek::seek"
     /// [Current]: SeekFrom::Current "io::SeekFrom::Current"
     /// [End]: SeekFrom::End "io::SeekFrom::End"
->>>>>>> b7581490
     ///
     /// # Examples
     ///
