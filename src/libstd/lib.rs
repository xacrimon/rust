--- conflicted
+++ resolved
@@ -94,12 +94,8 @@
 //! all the standard macros, such as `assert!`, `fail!`, `println!`,
 //! and `format!`, also available to all Rust code.
 
-<<<<<<< HEAD
 #![crate_id = "std#0.11.0"]
-=======
-#![crate_id = "std#0.11.0-pre"]
 #![unstable]
->>>>>>> ca2778ed
 #![comment = "The Rust standard library"]
 #![license = "MIT/ASL2"]
 #![crate_type = "rlib"]
