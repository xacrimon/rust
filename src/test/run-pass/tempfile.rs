// Copyright 2013-2014 The Rust Project Developers. See the COPYRIGHT
// file at the top-level directory of this distribution and at
// http://rust-lang.org/COPYRIGHT.
//
// Licensed under the Apache License, Version 2.0 <LICENSE-APACHE or
// http://www.apache.org/licenses/LICENSE-2.0> or the MIT license
// <LICENSE-MIT or http://opensource.org/licenses/MIT>, at your
// option. This file may not be copied, modified, or distributed
// except according to those terms.

// ignore-windows TempDir may cause IoError on windows: #10463

// These tests are here to exercise the functionality of the `tempfile` module.
// One might expect these tests to be located in that module, but sadly they
// cannot. The tests need to invoke `os::change_dir` which cannot be done in the
// normal test infrastructure. If the tests change the current working
// directory, then *all* tests which require relative paths suddenly break b/c
// they're in a different location than before. Hence, these tests are all run
// serially here.

use std::io::fs::PathExtensions;
use std::io::{fs, TempDir};
use std::io;
use std::os;
use std::task;
<<<<<<< HEAD
use std::comm::channel;
=======
use std::sync::mpsc::channel;
>>>>>>> bc83a009

fn test_tempdir() {
    let path = {
        let p = TempDir::new_in(&Path::new("."), "foobar").unwrap();
        let p = p.path();
        assert!(p.as_vec().ends_with(b"foobar"));
        p.clone()
    };
    assert!(!path.exists());
}

fn test_rm_tempdir() {
    let (tx, rx) = channel();
    let f = move|:| -> () {
        let tmp = TempDir::new("test_rm_tempdir").unwrap();
        tx.send(tmp.path().clone()).unwrap();
        panic!("panic to unwind past `tmp`");
    };
    task::try(f);
    let path = rx.recv().unwrap();
    assert!(!path.exists());

    let tmp = TempDir::new("test_rm_tempdir").unwrap();
    let path = tmp.path().clone();
    let f = move|:| -> () {
        let _tmp = tmp;
        panic!("panic to unwind past `tmp`");
    };
    task::try(f);
    assert!(!path.exists());

    let path;
    {
        let f = move|:| {
            TempDir::new("test_rm_tempdir").unwrap()
        };
        let tmp = task::try(f).ok().expect("test_rm_tmdir");
        path = tmp.path().clone();
        assert!(path.exists());
    }
    assert!(!path.exists());

    let path;
    {
        let tmp = TempDir::new("test_rm_tempdir").unwrap();
        path = tmp.unwrap();
    }
    assert!(path.exists());
    fs::rmdir_recursive(&path);
    assert!(!path.exists());
}

fn test_rm_tempdir_close() {
    let (tx, rx) = channel();
    let f = move|:| -> () {
        let tmp = TempDir::new("test_rm_tempdir").unwrap();
        tx.send(tmp.path().clone()).unwrap();
        tmp.close();
        panic!("panic when unwinding past `tmp`");
    };
    task::try(f);
    let path = rx.recv().unwrap();
    assert!(!path.exists());

    let tmp = TempDir::new("test_rm_tempdir").unwrap();
    let path = tmp.path().clone();
    let f = move|:| -> () {
        let tmp = tmp;
        tmp.close();
        panic!("panic when unwinding past `tmp`");
    };
    task::try(f);
    assert!(!path.exists());

    let path;
    {
        let f = move|:| {
            TempDir::new("test_rm_tempdir").unwrap()
        };
        let tmp = task::try(f).ok().expect("test_rm_tmdir");
        path = tmp.path().clone();
        assert!(path.exists());
        tmp.close();
    }
    assert!(!path.exists());

    let path;
    {
        let tmp = TempDir::new("test_rm_tempdir").unwrap();
        path = tmp.unwrap();
    }
    assert!(path.exists());
    fs::rmdir_recursive(&path);
    assert!(!path.exists());
}

// Ideally these would be in std::os but then core would need
// to depend on std
fn recursive_mkdir_rel() {
    let path = Path::new("frob");
    let cwd = os::getcwd().unwrap();
    println!("recursive_mkdir_rel: Making: {} in cwd {} [{}]", path.display(),
           cwd.display(), path.exists());
    fs::mkdir_recursive(&path, io::USER_RWX);
    assert!(path.is_dir());
    fs::mkdir_recursive(&path, io::USER_RWX);
    assert!(path.is_dir());
}

fn recursive_mkdir_dot() {
    let dot = Path::new(".");
    fs::mkdir_recursive(&dot, io::USER_RWX);
    let dotdot = Path::new("..");
    fs::mkdir_recursive(&dotdot, io::USER_RWX);
}

fn recursive_mkdir_rel_2() {
    let path = Path::new("./frob/baz");
    let cwd = os::getcwd().unwrap();
    println!("recursive_mkdir_rel_2: Making: {} in cwd {} [{}]", path.display(),
           cwd.display(), path.exists());
    fs::mkdir_recursive(&path, io::USER_RWX);
    assert!(path.is_dir());
    assert!(path.dir_path().is_dir());
    let path2 = Path::new("quux/blat");
    println!("recursive_mkdir_rel_2: Making: {} in cwd {}", path2.display(),
           cwd.display());
    fs::mkdir_recursive(&path2, io::USER_RWX);
    assert!(path2.is_dir());
    assert!(path2.dir_path().is_dir());
}

// Ideally this would be in core, but needs TempFile
pub fn test_rmdir_recursive_ok() {
    let rwx = io::USER_RWX;

    let tmpdir = TempDir::new("test").ok().expect("test_rmdir_recursive_ok: \
                                                   couldn't create temp dir");
    let tmpdir = tmpdir.path();
    let root = tmpdir.join("foo");

    println!("making {}", root.display());
    fs::mkdir(&root, rwx);
    fs::mkdir(&root.join("foo"), rwx);
    fs::mkdir(&root.join("foo").join("bar"), rwx);
    fs::mkdir(&root.join("foo").join("bar").join("blat"), rwx);
    fs::rmdir_recursive(&root);
    assert!(!root.exists());
    assert!(!root.join("bar").exists());
    assert!(!root.join("bar").join("blat").exists());
}

pub fn dont_double_panic() {
    let r: Result<(), _> = task::try(move|| {
        let tmpdir = TempDir::new("test").unwrap();
        // Remove the temporary directory so that TempDir sees
        // an error on drop
        fs::rmdir(tmpdir.path());
        // Panic. If TempDir panics *again* due to the rmdir
        // error then the process will abort.
        panic!();
    });
    assert!(r.is_err());
}

fn in_tmpdir(f: ||) {
    let tmpdir = TempDir::new("test").ok().expect("can't make tmpdir");
    assert!(os::change_dir(tmpdir.path()).is_ok());

    f();
}

pub fn main() {
    in_tmpdir(test_tempdir);
    in_tmpdir(test_rm_tempdir);
    in_tmpdir(test_rm_tempdir_close);
    in_tmpdir(recursive_mkdir_rel);
    in_tmpdir(recursive_mkdir_dot);
    in_tmpdir(recursive_mkdir_rel_2);
    in_tmpdir(test_rmdir_recursive_ok);
    in_tmpdir(dont_double_panic);
}<|MERGE_RESOLUTION|>--- conflicted
+++ resolved
@@ -23,11 +23,7 @@
 use std::io;
 use std::os;
 use std::task;
-<<<<<<< HEAD
-use std::comm::channel;
-=======
 use std::sync::mpsc::channel;
->>>>>>> bc83a009
 
 fn test_tempdir() {
     let path = {
