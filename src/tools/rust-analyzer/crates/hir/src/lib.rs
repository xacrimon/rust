//! HIR (previously known as descriptors) provides a high-level object-oriented
//! access to Rust code.
//!
//! The principal difference between HIR and syntax trees is that HIR is bound
//! to a particular crate instance. That is, it has cfg flags and features
//! applied. So, the relation between syntax and HIR is many-to-one.
//!
//! HIR is the public API of the all of the compiler logic above syntax trees.
//! It is written in "OO" style. Each type is self contained (as in, it knows its
//! parents and full context). It should be "clean code".
//!
//! `hir_*` crates are the implementation of the compiler logic.
//! They are written in "ECS" style, with relatively little abstractions.
//! Many types are not self-contained, and explicitly use local indexes, arenas, etc.
//!
//! `hir` is what insulates the "we don't know how to actually write an incremental compiler"
//! from the ide with completions, hovers, etc. It is a (soft, internal) boundary:
//! <https://www.tedinski.com/2018/02/06/system-boundaries.html>.

#![cfg_attr(feature = "in-rust-tree", feature(rustc_private))]
#![recursion_limit = "512"]

mod attrs;
mod from_id;
mod has_source;
mod semantics;
mod source_analyzer;

pub mod db;
pub mod diagnostics;
pub mod symbols;
pub mod term_search;

mod display;

use std::{
    mem::discriminant,
    ops::{ControlFlow, Not},
};

use arrayvec::ArrayVec;
use base_db::{CrateDisplayName, CrateId, CrateOrigin};
use either::Either;
use hir_def::{
    data::{adt::VariantData, TraitFlags},
    expr_store::ExpressionStoreDiagnostics,
    generics::{LifetimeParamData, TypeOrConstParamData, TypeParamProvenance},
    hir::{BindingAnnotation, BindingId, Expr, ExprId, ExprOrPatId, LabelId, Pat},
    item_tree::{AttrOwner, FieldParent, ItemTreeFieldId, ItemTreeNode},
    lang_item::LangItemTarget,
    layout::{self, ReprOptions, TargetDataLayout},
    nameres::{self, diagnostics::DefDiagnostic},
    path::ImportAlias,
    per_ns::PerNs,
    resolver::{HasResolver, Resolver},
    type_ref::TypesSourceMap,
    AdtId, AssocItemId, AssocItemLoc, AttrDefId, CallableDefId, ConstId, ConstParamId,
    CrateRootModuleId, DefWithBodyId, EnumId, EnumVariantId, ExternBlockId, ExternCrateId,
    FunctionId, GenericDefId, GenericParamId, HasModule, ImplId, InTypeConstId, ItemContainerId,
    LifetimeParamId, LocalFieldId, Lookup, MacroExpander, MacroId, ModuleId, StaticId, StructId,
    SyntheticSyntax, TraitAliasId, TupleId, TypeAliasId, TypeOrConstParamId, TypeParamId, UnionId,
};
use hir_expand::{
    attrs::collect_attrs, proc_macro::ProcMacroKind, AstId, MacroCallKind, RenderedExpandError,
    ValueResult,
};
use hir_ty::{
    all_super_traits, autoderef, check_orphan_rules,
    consteval::{try_const_usize, unknown_const_as_generic, ConstExt},
    diagnostics::BodyValidationDiagnostic,
    direct_super_traits, error_lifetime, known_const_to_ast,
    layout::{Layout as TyLayout, RustcEnumVariantIdx, RustcFieldIdx, TagEncoding},
    method_resolution,
    mir::{interpret_mir, MutBorrowKind},
    primitive::UintTy,
    traits::FnTrait,
    AliasTy, CallableSig, Canonical, CanonicalVarKinds, Cast, ClosureId, GenericArg,
    GenericArgData, Interner, ParamKind, QuantifiedWhereClause, Scalar, Substitution,
    TraitEnvironment, TraitRefExt, Ty, TyBuilder, TyDefId, TyExt, TyKind, TyLoweringDiagnostic,
    ValueTyDefId, WhereClause,
};
use itertools::Itertools;
use nameres::diagnostics::DefDiagnosticKind;
use rustc_hash::FxHashSet;
use smallvec::SmallVec;
use span::{Edition, EditionedFileId, FileId, MacroCallId};
use stdx::{format_to, impl_from, never};
use syntax::{
    ast::{self, HasAttrs as _, HasGenericParams, HasName},
    format_smolstr, AstNode, AstPtr, SmolStr, SyntaxNode, SyntaxNodePtr, TextRange, ToSmolStr, T,
};
use triomphe::{Arc, ThinArc};

use crate::db::{DefDatabase, HirDatabase};

pub use crate::{
    attrs::{resolve_doc_path_on, HasAttrs},
    diagnostics::*,
    has_source::HasSource,
    semantics::{
        PathResolution, Semantics, SemanticsImpl, SemanticsScope, TypeInfo, VisibleTraits,
    },
};

// Be careful with these re-exports.
//
// `hir` is the boundary between the compiler and the IDE. It should try hard to
// isolate the compiler from the ide, to allow the two to be refactored
// independently. Re-exporting something from the compiler is the sure way to
// breach the boundary.
//
// Generally, a refactoring which *removes* a name from this list is a good
// idea!
pub use {
    cfg::{CfgAtom, CfgExpr, CfgOptions},
    hir_def::{
        attr::{AttrSourceMap, Attrs, AttrsWithOwner},
        data::adt::StructKind,
        find_path::PrefixKind,
        import_map,
        lang_item::LangItem,
        nameres::{DefMap, ModuleSource},
        path::{ModPath, PathKind},
        per_ns::Namespace,
        type_ref::{Mutability, TypeRef},
        visibility::Visibility,
        ImportPathConfig,
        // FIXME: This is here since some queries take it as input that are used
        // outside of hir.
        {ModuleDefId, TraitId},
    },
    hir_expand::{
        attrs::{Attr, AttrId},
        change::ChangeWithProcMacros,
        files::{
            FilePosition, FilePositionWrapper, FileRange, FileRangeWrapper, HirFilePosition,
            HirFileRange, InFile, InFileWrapper, InMacroFile, InRealFile, MacroFilePosition,
            MacroFileRange,
        },
        hygiene::{marks_rev, SyntaxContextExt},
        inert_attr_macro::AttributeTemplate,
        name::Name,
        prettify_macro_expansion,
        proc_macro::{ProcMacros, ProcMacrosBuilder},
        tt, ExpandResult, HirFileId, HirFileIdExt, MacroFileId, MacroFileIdExt,
    },
    hir_ty::{
        consteval::ConstEvalError,
        diagnostics::UnsafetyReason,
        display::{ClosureStyle, HirDisplay, HirDisplayError, HirWrite},
        dyn_compatibility::{DynCompatibilityViolation, MethodViolationCode},
        layout::LayoutError,
        method_resolution::TyFingerprint,
        mir::{MirEvalError, MirLowerError},
        CastError, FnAbi, PointerCast, Safety, Variance,
    },
    // FIXME: Properly encapsulate mir
    hir_ty::{mir, Interner as ChalkTyInterner},
    intern::{sym, Symbol},
};

// These are negative re-exports: pub using these names is forbidden, they
// should remain private to hir internals.
#[allow(unused)]
use {
    hir_def::path::Path,
    hir_expand::{
        name::AsName,
        span_map::{ExpansionSpanMap, RealSpanMap, SpanMap, SpanMapRef},
    },
};

/// hir::Crate describes a single crate. It's the main interface with which
/// a crate's dependencies interact. Mostly, it should be just a proxy for the
/// root module.
#[derive(Debug, Clone, Copy, PartialEq, Eq, Hash)]
pub struct Crate {
    pub(crate) id: CrateId,
}

#[derive(Debug)]
pub struct CrateDependency {
    pub krate: Crate,
    pub name: Name,
}

impl Crate {
    pub fn origin(self, db: &dyn HirDatabase) -> CrateOrigin {
        db.crate_graph()[self.id].origin.clone()
    }

    pub fn is_builtin(self, db: &dyn HirDatabase) -> bool {
        matches!(self.origin(db), CrateOrigin::Lang(_))
    }

    pub fn dependencies(self, db: &dyn HirDatabase) -> Vec<CrateDependency> {
        db.crate_graph()[self.id]
            .dependencies
            .iter()
            .map(|dep| {
                let krate = Crate { id: dep.crate_id };
                let name = dep.as_name();
                CrateDependency { krate, name }
            })
            .collect()
    }

    pub fn reverse_dependencies(self, db: &dyn HirDatabase) -> Vec<Crate> {
        let crate_graph = db.crate_graph();
        crate_graph
            .iter()
            .filter(|&krate| {
                crate_graph[krate].dependencies.iter().any(|it| it.crate_id == self.id)
            })
            .map(|id| Crate { id })
            .collect()
    }

    pub fn transitive_reverse_dependencies(
        self,
        db: &dyn HirDatabase,
    ) -> impl Iterator<Item = Crate> {
        db.crate_graph().transitive_rev_deps(self.id).map(|id| Crate { id })
    }

    pub fn root_module(self) -> Module {
        Module { id: CrateRootModuleId::from(self.id).into() }
    }

    pub fn modules(self, db: &dyn HirDatabase) -> Vec<Module> {
        let def_map = db.crate_def_map(self.id);
        def_map.modules().map(|(id, _)| def_map.module_id(id).into()).collect()
    }

    pub fn root_file(self, db: &dyn HirDatabase) -> FileId {
        db.crate_graph()[self.id].root_file_id
    }

    pub fn edition(self, db: &dyn HirDatabase) -> Edition {
        db.crate_graph()[self.id].edition
    }

    pub fn version(self, db: &dyn HirDatabase) -> Option<String> {
        db.crate_graph()[self.id].version.clone()
    }

    pub fn display_name(self, db: &dyn HirDatabase) -> Option<CrateDisplayName> {
        db.crate_graph()[self.id].display_name.clone()
    }

    pub fn query_external_importables(
        self,
        db: &dyn DefDatabase,
        query: import_map::Query,
    ) -> impl Iterator<Item = Either<ModuleDef, Macro>> {
        let _p = tracing::info_span!("query_external_importables").entered();
        import_map::search_dependencies(db, self.into(), &query).into_iter().map(|item| {
            match ItemInNs::from(item) {
                ItemInNs::Types(mod_id) | ItemInNs::Values(mod_id) => Either::Left(mod_id),
                ItemInNs::Macros(mac_id) => Either::Right(mac_id),
            }
        })
    }

    pub fn all(db: &dyn HirDatabase) -> Vec<Crate> {
        db.crate_graph().iter().map(|id| Crate { id }).collect()
    }

    /// Try to get the root URL of the documentation of a crate.
    pub fn get_html_root_url(self: &Crate, db: &dyn HirDatabase) -> Option<String> {
        // Look for #![doc(html_root_url = "...")]
        let attrs = db.attrs(AttrDefId::ModuleId(self.root_module().into()));
        let doc_url = attrs.by_key(&sym::doc).find_string_value_in_tt(&sym::html_root_url);
        doc_url.map(|s| s.trim_matches('"').trim_end_matches('/').to_owned() + "/")
    }

    pub fn cfg(&self, db: &dyn HirDatabase) -> Arc<CfgOptions> {
        db.crate_graph()[self.id].cfg_options.clone()
    }

    pub fn potential_cfg(&self, db: &dyn HirDatabase) -> Arc<CfgOptions> {
        let data = &db.crate_graph()[self.id];
        data.potential_cfg_options.clone().unwrap_or_else(|| data.cfg_options.clone())
    }
}

#[derive(Debug, Clone, Copy, PartialEq, Eq, Hash)]
pub struct Module {
    pub(crate) id: ModuleId,
}

/// The defs which can be visible in the module.
#[derive(Debug, Clone, Copy, PartialEq, Eq, Hash)]
pub enum ModuleDef {
    Module(Module),
    Function(Function),
    Adt(Adt),
    // Can't be directly declared, but can be imported.
    Variant(Variant),
    Const(Const),
    Static(Static),
    Trait(Trait),
    TraitAlias(TraitAlias),
    TypeAlias(TypeAlias),
    BuiltinType(BuiltinType),
    Macro(Macro),
}
impl_from!(
    Module,
    Function,
    Adt(Struct, Enum, Union),
    Variant,
    Const,
    Static,
    Trait,
    TraitAlias,
    TypeAlias,
    BuiltinType,
    Macro
    for ModuleDef
);

impl From<VariantDef> for ModuleDef {
    fn from(var: VariantDef) -> Self {
        match var {
            VariantDef::Struct(t) => Adt::from(t).into(),
            VariantDef::Union(t) => Adt::from(t).into(),
            VariantDef::Variant(t) => t.into(),
        }
    }
}

impl ModuleDef {
    pub fn module(self, db: &dyn HirDatabase) -> Option<Module> {
        match self {
            ModuleDef::Module(it) => it.parent(db),
            ModuleDef::Function(it) => Some(it.module(db)),
            ModuleDef::Adt(it) => Some(it.module(db)),
            ModuleDef::Variant(it) => Some(it.module(db)),
            ModuleDef::Const(it) => Some(it.module(db)),
            ModuleDef::Static(it) => Some(it.module(db)),
            ModuleDef::Trait(it) => Some(it.module(db)),
            ModuleDef::TraitAlias(it) => Some(it.module(db)),
            ModuleDef::TypeAlias(it) => Some(it.module(db)),
            ModuleDef::Macro(it) => Some(it.module(db)),
            ModuleDef::BuiltinType(_) => None,
        }
    }

    pub fn canonical_path(&self, db: &dyn HirDatabase, edition: Edition) -> Option<String> {
        let mut segments = vec![self.name(db)?];
        for m in self.module(db)?.path_to_root(db) {
            segments.extend(m.name(db))
        }
        segments.reverse();
        Some(segments.iter().map(|it| it.display(db.upcast(), edition)).join("::"))
    }

    pub fn canonical_module_path(
        &self,
        db: &dyn HirDatabase,
    ) -> Option<impl Iterator<Item = Module>> {
        self.module(db).map(|it| it.path_to_root(db).into_iter().rev())
    }

    pub fn name(self, db: &dyn HirDatabase) -> Option<Name> {
        let name = match self {
            ModuleDef::Module(it) => it.name(db)?,
            ModuleDef::Const(it) => it.name(db)?,
            ModuleDef::Adt(it) => it.name(db),
            ModuleDef::Trait(it) => it.name(db),
            ModuleDef::TraitAlias(it) => it.name(db),
            ModuleDef::Function(it) => it.name(db),
            ModuleDef::Variant(it) => it.name(db),
            ModuleDef::TypeAlias(it) => it.name(db),
            ModuleDef::Static(it) => it.name(db),
            ModuleDef::Macro(it) => it.name(db),
            ModuleDef::BuiltinType(it) => it.name(),
        };
        Some(name)
    }

    pub fn diagnostics(self, db: &dyn HirDatabase, style_lints: bool) -> Vec<AnyDiagnostic> {
        let id = match self {
            ModuleDef::Adt(it) => match it {
                Adt::Struct(it) => it.id.into(),
                Adt::Enum(it) => it.id.into(),
                Adt::Union(it) => it.id.into(),
            },
            ModuleDef::Trait(it) => it.id.into(),
            ModuleDef::TraitAlias(it) => it.id.into(),
            ModuleDef::Function(it) => it.id.into(),
            ModuleDef::TypeAlias(it) => it.id.into(),
            ModuleDef::Module(it) => it.id.into(),
            ModuleDef::Const(it) => it.id.into(),
            ModuleDef::Static(it) => it.id.into(),
            ModuleDef::Variant(it) => it.id.into(),
            ModuleDef::BuiltinType(_) | ModuleDef::Macro(_) => return Vec::new(),
        };

        let mut acc = Vec::new();

        match self.as_def_with_body() {
            Some(def) => {
                def.diagnostics(db, &mut acc, style_lints);
            }
            None => {
                for diag in hir_ty::diagnostics::incorrect_case(db, id) {
                    acc.push(diag.into())
                }
            }
        }

        if let Some(def) = self.as_self_generic_def() {
            def.diagnostics(db, &mut acc);
        }

        acc
    }

    pub fn as_def_with_body(self) -> Option<DefWithBody> {
        match self {
            ModuleDef::Function(it) => Some(it.into()),
            ModuleDef::Const(it) => Some(it.into()),
            ModuleDef::Static(it) => Some(it.into()),
            ModuleDef::Variant(it) => Some(it.into()),

            ModuleDef::Module(_)
            | ModuleDef::Adt(_)
            | ModuleDef::Trait(_)
            | ModuleDef::TraitAlias(_)
            | ModuleDef::TypeAlias(_)
            | ModuleDef::Macro(_)
            | ModuleDef::BuiltinType(_) => None,
        }
    }

    /// Returns only defs that have generics from themselves, not their parent.
    pub fn as_self_generic_def(self) -> Option<GenericDef> {
        match self {
            ModuleDef::Function(it) => Some(it.into()),
            ModuleDef::Adt(it) => Some(it.into()),
            ModuleDef::Trait(it) => Some(it.into()),
            ModuleDef::TraitAlias(it) => Some(it.into()),
            ModuleDef::TypeAlias(it) => Some(it.into()),
            ModuleDef::Module(_)
            | ModuleDef::Variant(_)
            | ModuleDef::Static(_)
            | ModuleDef::Const(_)
            | ModuleDef::BuiltinType(_)
            | ModuleDef::Macro(_) => None,
        }
    }

    pub fn attrs(&self, db: &dyn HirDatabase) -> Option<AttrsWithOwner> {
        Some(match self {
            ModuleDef::Module(it) => it.attrs(db),
            ModuleDef::Function(it) => it.attrs(db),
            ModuleDef::Adt(it) => it.attrs(db),
            ModuleDef::Variant(it) => it.attrs(db),
            ModuleDef::Const(it) => it.attrs(db),
            ModuleDef::Static(it) => it.attrs(db),
            ModuleDef::Trait(it) => it.attrs(db),
            ModuleDef::TraitAlias(it) => it.attrs(db),
            ModuleDef::TypeAlias(it) => it.attrs(db),
            ModuleDef::Macro(it) => it.attrs(db),
            ModuleDef::BuiltinType(_) => return None,
        })
    }
}

impl HasVisibility for ModuleDef {
    fn visibility(&self, db: &dyn HirDatabase) -> Visibility {
        match *self {
            ModuleDef::Module(it) => it.visibility(db),
            ModuleDef::Function(it) => it.visibility(db),
            ModuleDef::Adt(it) => it.visibility(db),
            ModuleDef::Const(it) => it.visibility(db),
            ModuleDef::Static(it) => it.visibility(db),
            ModuleDef::Trait(it) => it.visibility(db),
            ModuleDef::TraitAlias(it) => it.visibility(db),
            ModuleDef::TypeAlias(it) => it.visibility(db),
            ModuleDef::Variant(it) => it.visibility(db),
            ModuleDef::Macro(it) => it.visibility(db),
            ModuleDef::BuiltinType(_) => Visibility::Public,
        }
    }
}

impl Module {
    /// Name of this module.
    pub fn name(self, db: &dyn HirDatabase) -> Option<Name> {
        self.id.name(db.upcast())
    }

    /// Returns the crate this module is part of.
    pub fn krate(self) -> Crate {
        Crate { id: self.id.krate() }
    }

    /// Topmost parent of this module. Every module has a `crate_root`, but some
    /// might be missing `krate`. This can happen if a module's file is not included
    /// in the module tree of any target in `Cargo.toml`.
    pub fn crate_root(self, db: &dyn HirDatabase) -> Module {
        let def_map = db.crate_def_map(self.id.krate());
        Module { id: def_map.crate_root().into() }
    }

    pub fn is_crate_root(self) -> bool {
        DefMap::ROOT == self.id.local_id
    }

    /// Iterates over all child modules.
    pub fn children(self, db: &dyn HirDatabase) -> impl Iterator<Item = Module> {
        let def_map = self.id.def_map(db.upcast());
        let children = def_map[self.id.local_id]
            .children
            .values()
            .map(|module_id| Module { id: def_map.module_id(*module_id) })
            .collect::<Vec<_>>();
        children.into_iter()
    }

    /// Finds a parent module.
    pub fn parent(self, db: &dyn HirDatabase) -> Option<Module> {
        let def_map = self.id.def_map(db.upcast());
        let parent_id = def_map.containing_module(self.id.local_id)?;
        Some(Module { id: parent_id })
    }

    /// Finds nearest non-block ancestor `Module` (`self` included).
    pub fn nearest_non_block_module(self, db: &dyn HirDatabase) -> Module {
        let mut id = self.id;
        while id.is_block_module() {
            id = id.containing_module(db.upcast()).expect("block without parent module");
        }
        Module { id }
    }

    pub fn path_to_root(self, db: &dyn HirDatabase) -> Vec<Module> {
        let mut res = vec![self];
        let mut curr = self;
        while let Some(next) = curr.parent(db) {
            res.push(next);
            curr = next
        }
        res
    }

    /// Returns a `ModuleScope`: a set of items, visible in this module.
    pub fn scope(
        self,
        db: &dyn HirDatabase,
        visible_from: Option<Module>,
    ) -> Vec<(Name, ScopeDef)> {
        self.id.def_map(db.upcast())[self.id.local_id]
            .scope
            .entries()
            .filter_map(|(name, def)| {
                if let Some(m) = visible_from {
                    let filtered =
                        def.filter_visibility(|vis| vis.is_visible_from(db.upcast(), m.id));
                    if filtered.is_none() && !def.is_none() {
                        None
                    } else {
                        Some((name, filtered))
                    }
                } else {
                    Some((name, def))
                }
            })
            .flat_map(|(name, def)| {
                ScopeDef::all_items(def).into_iter().map(move |item| (name.clone(), item))
            })
            .collect()
    }

    /// Fills `acc` with the module's diagnostics.
    pub fn diagnostics(
        self,
        db: &dyn HirDatabase,
        acc: &mut Vec<AnyDiagnostic>,
        style_lints: bool,
    ) {
        let _p = tracing::info_span!("diagnostics", name = ?self.name(db)).entered();
        let edition = db.crate_graph()[self.id.krate()].edition;
        let def_map = self.id.def_map(db.upcast());
        for diag in def_map.diagnostics() {
            if diag.in_module != self.id.local_id {
                // FIXME: This is accidentally quadratic.
                continue;
            }
            emit_def_diagnostic(db, acc, diag, edition);
        }

        if !self.id.is_block_module() {
            // These are reported by the body of block modules
            let scope = &def_map[self.id.local_id].scope;
            scope.all_macro_calls().for_each(|it| macro_call_diagnostics(db, it, acc));
        }

        for def in self.declarations(db) {
            match def {
                ModuleDef::Module(m) => {
                    // Only add diagnostics from inline modules
                    if def_map[m.id.local_id].origin.is_inline() {
                        m.diagnostics(db, acc, style_lints)
                    }
                    acc.extend(def.diagnostics(db, style_lints))
                }
                ModuleDef::Trait(t) => {
                    for diag in db.trait_data_with_diagnostics(t.id).1.iter() {
                        emit_def_diagnostic(db, acc, diag, edition);
                    }

                    for item in t.items(db) {
                        item.diagnostics(db, acc, style_lints);
                    }

                    t.all_macro_calls(db)
                        .iter()
                        .for_each(|&(_ast, call_id)| macro_call_diagnostics(db, call_id, acc));

                    acc.extend(def.diagnostics(db, style_lints))
                }
                ModuleDef::Adt(adt) => {
                    match adt {
                        Adt::Struct(s) => {
                            let tree_id = s.id.lookup(db.upcast()).id;
                            let tree_source_maps = tree_id.item_tree_with_source_map(db.upcast()).1;
                            push_ty_diagnostics(
                                db,
                                acc,
                                db.field_types_with_diagnostics(s.id.into()).1,
                                tree_source_maps.strukt(tree_id.value).item(),
                            );
                            for diag in db.struct_data_with_diagnostics(s.id).1.iter() {
                                emit_def_diagnostic(db, acc, diag, edition);
                            }
                        }
                        Adt::Union(u) => {
                            let tree_id = u.id.lookup(db.upcast()).id;
                            let tree_source_maps = tree_id.item_tree_with_source_map(db.upcast()).1;
                            push_ty_diagnostics(
                                db,
                                acc,
                                db.field_types_with_diagnostics(u.id.into()).1,
                                tree_source_maps.union(tree_id.value).item(),
                            );
                            for diag in db.union_data_with_diagnostics(u.id).1.iter() {
                                emit_def_diagnostic(db, acc, diag, edition);
                            }
                        }
                        Adt::Enum(e) => {
                            for v in e.variants(db) {
                                let tree_id = v.id.lookup(db.upcast()).id;
                                let tree_source_maps =
                                    tree_id.item_tree_with_source_map(db.upcast()).1;
                                push_ty_diagnostics(
                                    db,
                                    acc,
                                    db.field_types_with_diagnostics(v.id.into()).1,
                                    tree_source_maps.variant(tree_id.value),
                                );
                                acc.extend(ModuleDef::Variant(v).diagnostics(db, style_lints));
                                for diag in db.enum_variant_data_with_diagnostics(v.id).1.iter() {
                                    emit_def_diagnostic(db, acc, diag, edition);
                                }
                            }
                        }
                    }
                    acc.extend(def.diagnostics(db, style_lints))
                }
                ModuleDef::Macro(m) => emit_macro_def_diagnostics(db, acc, m),
                ModuleDef::TypeAlias(type_alias) => {
                    let tree_id = type_alias.id.lookup(db.upcast()).id;
                    let tree_source_maps = tree_id.item_tree_with_source_map(db.upcast()).1;
                    push_ty_diagnostics(
                        db,
                        acc,
                        db.type_for_type_alias_with_diagnostics(type_alias.id).1,
                        tree_source_maps.type_alias(tree_id.value).item(),
                    );
                    acc.extend(def.diagnostics(db, style_lints));
                }
                _ => acc.extend(def.diagnostics(db, style_lints)),
            }
        }
        self.legacy_macros(db).into_iter().for_each(|m| emit_macro_def_diagnostics(db, acc, m));

        let inherent_impls = db.inherent_impls_in_crate(self.id.krate());

        let mut impl_assoc_items_scratch = vec![];
        for impl_def in self.impl_defs(db) {
            GenericDef::Impl(impl_def).diagnostics(db, acc);

            let loc = impl_def.id.lookup(db.upcast());
            let (tree, tree_source_maps) = loc.id.item_tree_with_source_map(db.upcast());
            let source_map = tree_source_maps.impl_(loc.id.value).item();
            let node = &tree[loc.id.value];
            let file_id = loc.id.file_id();
            if file_id.macro_file().is_some_and(|it| it.is_builtin_derive(db.upcast())) {
                // these expansion come from us, diagnosing them is a waste of resources
                // FIXME: Once we diagnose the inputs to builtin derives, we should at least extract those diagnostics somehow
                continue;
            }
            impl_def
                .all_macro_calls(db)
                .iter()
                .for_each(|&(_ast, call_id)| macro_call_diagnostics(db, call_id, acc));

            let ast_id_map = db.ast_id_map(file_id);

            for diag in db.impl_data_with_diagnostics(impl_def.id).1.iter() {
                emit_def_diagnostic(db, acc, diag, edition);
            }

            if inherent_impls.invalid_impls().contains(&impl_def.id) {
                acc.push(IncoherentImpl { impl_: ast_id_map.get(node.ast_id()), file_id }.into())
            }

            if !impl_def.check_orphan_rules(db) {
                acc.push(TraitImplOrphan { impl_: ast_id_map.get(node.ast_id()), file_id }.into())
            }

            let trait_ = impl_def.trait_(db);
            let trait_is_unsafe = trait_.is_some_and(|t| t.is_unsafe(db));
            let impl_is_negative = impl_def.is_negative(db);
            let impl_is_unsafe = impl_def.is_unsafe(db);

            let drop_maybe_dangle = (|| {
                // FIXME: This can be simplified a lot by exposing hir-ty's utils.rs::Generics helper
                let trait_ = trait_?;
                let drop_trait = db.lang_item(self.krate().into(), LangItem::Drop)?.as_trait()?;
                if drop_trait != trait_.into() {
                    return None;
                }
                let parent = impl_def.id.into();
                let generic_params = db.generic_params(parent);
                let lifetime_params = generic_params.iter_lt().map(|(local_id, _)| {
                    GenericParamId::LifetimeParamId(LifetimeParamId { parent, local_id })
                });
                let type_params = generic_params
                    .iter_type_or_consts()
                    .filter(|(_, it)| it.type_param().is_some())
                    .map(|(local_id, _)| {
                        GenericParamId::TypeParamId(TypeParamId::from_unchecked(
                            TypeOrConstParamId { parent, local_id },
                        ))
                    });
                let res = type_params.chain(lifetime_params).any(|p| {
                    db.attrs(AttrDefId::GenericParamId(p)).by_key(&sym::may_dangle).exists()
                });
                Some(res)
            })()
            .unwrap_or(false);

            match (impl_is_unsafe, trait_is_unsafe, impl_is_negative, drop_maybe_dangle) {
                // unsafe negative impl
                (true, _, true, _) |
                // unsafe impl for safe trait
                (true, false, _, false) => acc.push(TraitImplIncorrectSafety { impl_: ast_id_map.get(node.ast_id()), file_id, should_be_safe: true }.into()),
                // safe impl for unsafe trait
                (false, true, false, _) |
                // safe impl of dangling drop
                (false, false, _, true) => acc.push(TraitImplIncorrectSafety { impl_: ast_id_map.get(node.ast_id()), file_id, should_be_safe: false }.into()),
                _ => (),
            };

            // Negative impls can't have items, don't emit missing items diagnostic for them
            if let (false, Some(trait_)) = (impl_is_negative, trait_) {
                let items = &db.trait_data(trait_.into()).items;
                let required_items = items.iter().filter(|&(_, assoc)| match *assoc {
                    AssocItemId::FunctionId(it) => !db.function_data(it).has_body(),
                    AssocItemId::ConstId(id) => !db.const_data(id).has_body,
                    AssocItemId::TypeAliasId(it) => db.type_alias_data(it).type_ref.is_none(),
                });
                impl_assoc_items_scratch.extend(db.impl_data(impl_def.id).items.iter().cloned());

                let redundant = impl_assoc_items_scratch
                    .iter()
                    .filter(|(name, id)| {
                        !items.iter().any(|(impl_name, impl_item)| {
                            discriminant(impl_item) == discriminant(id) && impl_name == name
                        })
                    })
                    .map(|(name, item)| (name.clone(), AssocItem::from(*item)));
                for (name, assoc_item) in redundant {
                    acc.push(
                        TraitImplRedundantAssocItems {
                            trait_,
                            file_id,
                            impl_: ast_id_map.get(node.ast_id()),
                            assoc_item: (name, assoc_item),
                        }
                        .into(),
                    )
                }

                let missing: Vec<_> = required_items
                    .filter(|(name, id)| {
                        !impl_assoc_items_scratch.iter().any(|(impl_name, impl_item)| {
                            discriminant(impl_item) == discriminant(id) && impl_name == name
                        })
                    })
                    .map(|(name, item)| (name.clone(), AssocItem::from(*item)))
                    .collect();
                if !missing.is_empty() {
                    acc.push(
                        TraitImplMissingAssocItems {
                            impl_: ast_id_map.get(node.ast_id()),
                            file_id,
                            missing,
                        }
                        .into(),
                    )
                }
                impl_assoc_items_scratch.clear();
            }

            push_ty_diagnostics(
                db,
                acc,
                db.impl_self_ty_with_diagnostics(impl_def.id).1,
                source_map,
            );
            push_ty_diagnostics(
                db,
                acc,
                db.impl_trait_with_diagnostics(impl_def.id).and_then(|it| it.1),
                source_map,
            );

            for &(_, item) in db.impl_data(impl_def.id).items.iter() {
                AssocItem::from(item).diagnostics(db, acc, style_lints);
            }
        }
    }

    pub fn declarations(self, db: &dyn HirDatabase) -> Vec<ModuleDef> {
        let def_map = self.id.def_map(db.upcast());
        let scope = &def_map[self.id.local_id].scope;
        scope
            .declarations()
            .map(ModuleDef::from)
            .chain(scope.unnamed_consts().map(|id| ModuleDef::Const(Const::from(id))))
            .collect()
    }

    pub fn legacy_macros(self, db: &dyn HirDatabase) -> Vec<Macro> {
        let def_map = self.id.def_map(db.upcast());
        let scope = &def_map[self.id.local_id].scope;
        scope.legacy_macros().flat_map(|(_, it)| it).map(|&it| it.into()).collect()
    }

    pub fn impl_defs(self, db: &dyn HirDatabase) -> Vec<Impl> {
        let def_map = self.id.def_map(db.upcast());
        def_map[self.id.local_id].scope.impls().map(Impl::from).collect()
    }

    /// Finds a path that can be used to refer to the given item from within
    /// this module, if possible.
    pub fn find_path(
        self,
        db: &dyn DefDatabase,
        item: impl Into<ItemInNs>,
        cfg: ImportPathConfig,
    ) -> Option<ModPath> {
        hir_def::find_path::find_path(
            db,
            item.into().into(),
            self.into(),
            PrefixKind::Plain,
            false,
            cfg,
        )
    }

    /// Finds a path that can be used to refer to the given item from within
    /// this module, if possible. This is used for returning import paths for use-statements.
    pub fn find_use_path(
        self,
        db: &dyn DefDatabase,
        item: impl Into<ItemInNs>,
        prefix_kind: PrefixKind,
        cfg: ImportPathConfig,
    ) -> Option<ModPath> {
        hir_def::find_path::find_path(db, item.into().into(), self.into(), prefix_kind, true, cfg)
    }
}

fn macro_call_diagnostics(
    db: &dyn HirDatabase,
    macro_call_id: MacroCallId,
    acc: &mut Vec<AnyDiagnostic>,
) {
    let Some(e) = db.parse_macro_expansion_error(macro_call_id) else {
        return;
    };
    let ValueResult { value: parse_errors, err } = &*e;
    if let Some(err) = err {
        let loc = db.lookup_intern_macro_call(macro_call_id);
        let file_id = loc.kind.file_id();
        let node =
            InFile::new(file_id, db.ast_id_map(file_id).get_erased(loc.kind.erased_ast_id()));
        let RenderedExpandError { message, error, kind } = err.render_to_string(db.upcast());
        let precise_location = if err.span().anchor.file_id == file_id {
            Some(
                err.span().range
                    + db.ast_id_map(err.span().anchor.file_id.into())
                        .get_erased(err.span().anchor.ast_id)
                        .text_range()
                        .start(),
            )
        } else {
            None
        };
        acc.push(MacroError { node, precise_location, message, error, kind }.into());
    }

    if !parse_errors.is_empty() {
        let loc = db.lookup_intern_macro_call(macro_call_id);
        let (node, precise_location) = precise_macro_call_location(&loc.kind, db);
        acc.push(
            MacroExpansionParseError { node, precise_location, errors: parse_errors.clone() }
                .into(),
        )
    }
}

fn emit_macro_def_diagnostics(db: &dyn HirDatabase, acc: &mut Vec<AnyDiagnostic>, m: Macro) {
    let id = db.macro_def(m.id);
    if let hir_expand::db::TokenExpander::DeclarativeMacro(expander) = db.macro_expander(id) {
        if let Some(e) = expander.mac.err() {
            let Some(ast) = id.ast_id().left() else {
                never!("declarative expander for non decl-macro: {:?}", e);
                return;
            };
            let krate = HasModule::krate(&m.id, db.upcast());
            let edition = db.crate_graph()[krate].edition;
            emit_def_diagnostic_(
                db,
                acc,
                &DefDiagnosticKind::MacroDefError { ast, message: e.to_string() },
                edition,
            );
        }
    }
}

fn emit_def_diagnostic(
    db: &dyn HirDatabase,
    acc: &mut Vec<AnyDiagnostic>,
    diag: &DefDiagnostic,
    edition: Edition,
) {
    emit_def_diagnostic_(db, acc, &diag.kind, edition)
}

fn emit_def_diagnostic_(
    db: &dyn HirDatabase,
    acc: &mut Vec<AnyDiagnostic>,
    diag: &DefDiagnosticKind,
    edition: Edition,
) {
    match diag {
        DefDiagnosticKind::UnresolvedModule { ast: declaration, candidates } => {
            let decl = declaration.to_ptr(db.upcast());
            acc.push(
                UnresolvedModule {
                    decl: InFile::new(declaration.file_id, decl),
                    candidates: candidates.clone(),
                }
                .into(),
            )
        }
        DefDiagnosticKind::UnresolvedExternCrate { ast } => {
            let item = ast.to_ptr(db.upcast());
            acc.push(UnresolvedExternCrate { decl: InFile::new(ast.file_id, item) }.into());
        }

        DefDiagnosticKind::MacroError { ast, path, err } => {
            let item = ast.to_ptr(db.upcast());
            let RenderedExpandError { message, error, kind } = err.render_to_string(db.upcast());
            acc.push(
                MacroError {
                    node: InFile::new(ast.file_id, item.syntax_node_ptr()),
                    precise_location: None,
                    message: format!("{}: {message}", path.display(db.upcast(), edition)),
                    error,
                    kind,
                }
                .into(),
            )
        }
        DefDiagnosticKind::UnresolvedImport { id, index } => {
            let file_id = id.file_id();
            let item_tree = id.item_tree(db.upcast());
            let import = &item_tree[id.value];

            let use_tree = import.use_tree_to_ast(db.upcast(), file_id, *index);
            acc.push(
                UnresolvedImport { decl: InFile::new(file_id, AstPtr::new(&use_tree)) }.into(),
            );
        }

        DefDiagnosticKind::UnconfiguredCode { tree, item, cfg, opts } => {
            let item_tree = tree.item_tree(db.upcast());
            let ast_id_map = db.ast_id_map(tree.file_id());
            // FIXME: This parses... We could probably store relative ranges for the children things
            // here in the item tree?
            (|| {
                let process_field_list =
                    |field_list: Option<_>, idx: ItemTreeFieldId| match field_list? {
                        ast::FieldList::RecordFieldList(it) => Some(SyntaxNodePtr::new(
                            it.fields().nth(idx.into_raw().into_u32() as usize)?.syntax(),
                        )),
                        ast::FieldList::TupleFieldList(it) => Some(SyntaxNodePtr::new(
                            it.fields().nth(idx.into_raw().into_u32() as usize)?.syntax(),
                        )),
                    };
                let ptr = match *item {
                    AttrOwner::ModItem(it) => {
                        ast_id_map.get(it.ast_id(&item_tree)).syntax_node_ptr()
                    }
                    AttrOwner::TopLevel => ast_id_map.root(),
                    AttrOwner::Variant(it) => {
                        ast_id_map.get(item_tree[it].ast_id).syntax_node_ptr()
                    }
                    AttrOwner::Field(FieldParent::Variant(parent), idx) => process_field_list(
                        ast_id_map
                            .get(item_tree[parent].ast_id)
                            .to_node(&db.parse_or_expand(tree.file_id()))
                            .field_list(),
                        idx,
                    )?,
                    AttrOwner::Field(FieldParent::Struct(parent), idx) => process_field_list(
                        ast_id_map
                            .get(item_tree[parent.index()].ast_id)
                            .to_node(&db.parse_or_expand(tree.file_id()))
                            .field_list(),
                        idx,
                    )?,
                    AttrOwner::Field(FieldParent::Union(parent), idx) => SyntaxNodePtr::new(
                        ast_id_map
                            .get(item_tree[parent.index()].ast_id)
                            .to_node(&db.parse_or_expand(tree.file_id()))
                            .record_field_list()?
                            .fields()
                            .nth(idx.into_raw().into_u32() as usize)?
                            .syntax(),
                    ),
                    AttrOwner::Param(parent, idx) => SyntaxNodePtr::new(
                        ast_id_map
                            .get(item_tree[parent.index()].ast_id)
                            .to_node(&db.parse_or_expand(tree.file_id()))
                            .param_list()?
                            .params()
                            .nth(idx.into_raw().into_u32() as usize)?
                            .syntax(),
                    ),
                    AttrOwner::TypeOrConstParamData(parent, idx) => SyntaxNodePtr::new(
                        ast_id_map
                            .get(parent.ast_id(&item_tree))
                            .to_node(&db.parse_or_expand(tree.file_id()))
                            .generic_param_list()?
                            .type_or_const_params()
                            .nth(idx.into_raw().into_u32() as usize)?
                            .syntax(),
                    ),
                    AttrOwner::LifetimeParamData(parent, idx) => SyntaxNodePtr::new(
                        ast_id_map
                            .get(parent.ast_id(&item_tree))
                            .to_node(&db.parse_or_expand(tree.file_id()))
                            .generic_param_list()?
                            .lifetime_params()
                            .nth(idx.into_raw().into_u32() as usize)?
                            .syntax(),
                    ),
                };
                acc.push(
                    InactiveCode {
                        node: InFile::new(tree.file_id(), ptr),
                        cfg: cfg.clone(),
                        opts: opts.clone(),
                    }
                    .into(),
                );
                Some(())
            })();
        }
        DefDiagnosticKind::UnresolvedMacroCall { ast, path } => {
            let (node, precise_location) = precise_macro_call_location(ast, db);
            acc.push(
                UnresolvedMacroCall {
                    macro_call: node,
                    precise_location,
                    path: path.clone(),
                    is_bang: matches!(ast, MacroCallKind::FnLike { .. }),
                }
                .into(),
            );
        }
        DefDiagnosticKind::UnimplementedBuiltinMacro { ast } => {
            let node = ast.to_node(db.upcast());
            // Must have a name, otherwise we wouldn't emit it.
            let name = node.name().expect("unimplemented builtin macro with no name");
            acc.push(
                UnimplementedBuiltinMacro {
                    node: ast.with_value(SyntaxNodePtr::from(AstPtr::new(&name))),
                }
                .into(),
            );
        }
        DefDiagnosticKind::InvalidDeriveTarget { ast, id } => {
            let node = ast.to_node(db.upcast());
            let derive = node.attrs().nth(*id);
            match derive {
                Some(derive) => {
                    acc.push(
                        InvalidDeriveTarget {
                            node: ast.with_value(SyntaxNodePtr::from(AstPtr::new(&derive))),
                        }
                        .into(),
                    );
                }
                None => stdx::never!("derive diagnostic on item without derive attribute"),
            }
        }
        DefDiagnosticKind::MalformedDerive { ast, id } => {
            let node = ast.to_node(db.upcast());
            let derive = node.attrs().nth(*id);
            match derive {
                Some(derive) => {
                    acc.push(
                        MalformedDerive {
                            node: ast.with_value(SyntaxNodePtr::from(AstPtr::new(&derive))),
                        }
                        .into(),
                    );
                }
                None => stdx::never!("derive diagnostic on item without derive attribute"),
            }
        }
        DefDiagnosticKind::MacroDefError { ast, message } => {
            let node = ast.to_node(db.upcast());
            acc.push(
                MacroDefError {
                    node: InFile::new(ast.file_id, AstPtr::new(&node)),
                    name: node.name().map(|it| it.syntax().text_range()),
                    message: message.clone(),
                }
                .into(),
            );
        }
    }
}

fn precise_macro_call_location(
    ast: &MacroCallKind,
    db: &dyn HirDatabase,
) -> (InFile<SyntaxNodePtr>, Option<TextRange>) {
    // FIXME: maybe we actually want slightly different ranges for the different macro diagnostics
    // - e.g. the full attribute for macro errors, but only the name for name resolution
    match ast {
        MacroCallKind::FnLike { ast_id, .. } => {
            let node = ast_id.to_node(db.upcast());
            (
                ast_id.with_value(SyntaxNodePtr::from(AstPtr::new(&node))),
                node.path()
                    .and_then(|it| it.segment())
                    .and_then(|it| it.name_ref())
                    .map(|it| it.syntax().text_range()),
            )
        }
        MacroCallKind::Derive { ast_id, derive_attr_index, derive_index, .. } => {
            let node = ast_id.to_node(db.upcast());
            // Compute the precise location of the macro name's token in the derive
            // list.
            let token = (|| {
                let derive_attr = collect_attrs(&node)
                    .nth(derive_attr_index.ast_index())
                    .and_then(|x| Either::left(x.1))?;
                let token_tree = derive_attr.meta()?.token_tree()?;
                let group_by = token_tree
                    .syntax()
                    .children_with_tokens()
                    .filter_map(|elem| match elem {
                        syntax::NodeOrToken::Token(tok) => Some(tok),
                        _ => None,
                    })
                    .group_by(|t| t.kind() == T![,]);
                let (_, mut group) = group_by
                    .into_iter()
                    .filter(|&(comma, _)| !comma)
                    .nth(*derive_index as usize)?;
                group.find(|t| t.kind() == T![ident])
            })();
            (
                ast_id.with_value(SyntaxNodePtr::from(AstPtr::new(&node))),
                token.as_ref().map(|tok| tok.text_range()),
            )
        }
        MacroCallKind::Attr { ast_id, invoc_attr_index, .. } => {
            let node = ast_id.to_node(db.upcast());
            let attr = collect_attrs(&node)
                .nth(invoc_attr_index.ast_index())
                .and_then(|x| Either::left(x.1))
                .unwrap_or_else(|| {
                    panic!("cannot find attribute #{}", invoc_attr_index.ast_index())
                });

            (
                ast_id.with_value(SyntaxNodePtr::from(AstPtr::new(&attr))),
                Some(attr.syntax().text_range()),
            )
        }
    }
}

impl HasVisibility for Module {
    fn visibility(&self, db: &dyn HirDatabase) -> Visibility {
        let def_map = self.id.def_map(db.upcast());
        let module_data = &def_map[self.id.local_id];
        module_data.visibility
    }
}

#[derive(Debug, Clone, Copy, PartialEq, Eq, Hash)]
pub struct Field {
    pub(crate) parent: VariantDef,
    pub(crate) id: LocalFieldId,
}

#[derive(Debug, PartialEq, Eq, Copy, Clone, Hash)]
pub struct TupleField {
    pub owner: DefWithBodyId,
    pub tuple: TupleId,
    pub index: u32,
}

impl TupleField {
    pub fn name(&self) -> Name {
        Name::new_tuple_field(self.index as usize)
    }

    pub fn ty(&self, db: &dyn HirDatabase) -> Type {
        let ty = db.infer(self.owner).tuple_field_access_types[&self.tuple]
            .as_slice(Interner)
            .get(self.index as usize)
            .and_then(|arg| arg.ty(Interner))
            .cloned()
            .unwrap_or_else(|| TyKind::Error.intern(Interner));
        Type { env: db.trait_environment_for_body(self.owner), ty }
    }
}

#[derive(Debug, PartialEq, Eq)]
pub enum FieldSource {
    Named(ast::RecordField),
    Pos(ast::TupleField),
}

impl AstNode for FieldSource {
    fn can_cast(kind: syntax::SyntaxKind) -> bool
    where
        Self: Sized,
    {
        ast::RecordField::can_cast(kind) || ast::TupleField::can_cast(kind)
    }

    fn cast(syntax: SyntaxNode) -> Option<Self>
    where
        Self: Sized,
    {
        if ast::RecordField::can_cast(syntax.kind()) {
            <ast::RecordField as AstNode>::cast(syntax).map(FieldSource::Named)
        } else if ast::TupleField::can_cast(syntax.kind()) {
            <ast::TupleField as AstNode>::cast(syntax).map(FieldSource::Pos)
        } else {
            None
        }
    }

    fn syntax(&self) -> &SyntaxNode {
        match self {
            FieldSource::Named(it) => it.syntax(),
            FieldSource::Pos(it) => it.syntax(),
        }
    }
}

impl Field {
    pub fn name(&self, db: &dyn HirDatabase) -> Name {
        self.parent.variant_data(db).fields()[self.id].name.clone()
    }

    pub fn index(&self) -> usize {
        u32::from(self.id.into_raw()) as usize
    }

    /// Returns the type as in the signature of the struct (i.e., with
    /// placeholder types for type parameters). Only use this in the context of
    /// the field definition.
    pub fn ty(&self, db: &dyn HirDatabase) -> Type {
        let var_id = self.parent.into();
        let generic_def_id: GenericDefId = match self.parent {
            VariantDef::Struct(it) => it.id.into(),
            VariantDef::Union(it) => it.id.into(),
            VariantDef::Variant(it) => it.id.lookup(db.upcast()).parent.into(),
        };
        let substs = TyBuilder::placeholder_subst(db, generic_def_id);
        let ty = db.field_types(var_id)[self.id].clone().substitute(Interner, &substs);
        Type::new(db, var_id, ty)
    }

    // FIXME: Find better API to also handle const generics
    pub fn ty_with_args(&self, db: &dyn HirDatabase, generics: impl Iterator<Item = Type>) -> Type {
        let var_id = self.parent.into();
        let def_id: AdtId = match self.parent {
            VariantDef::Struct(it) => it.id.into(),
            VariantDef::Union(it) => it.id.into(),
            VariantDef::Variant(it) => it.parent_enum(db).id.into(),
        };
        let mut generics = generics.map(|it| it.ty);
        let substs = TyBuilder::subst_for_def(db, def_id, None)
            .fill(|x| match x {
                ParamKind::Type => {
                    generics.next().unwrap_or_else(|| TyKind::Error.intern(Interner)).cast(Interner)
                }
                ParamKind::Const(ty) => unknown_const_as_generic(ty.clone()),
                ParamKind::Lifetime => error_lifetime().cast(Interner),
            })
            .build();
        let ty = db.field_types(var_id)[self.id].clone().substitute(Interner, &substs);
        Type::new(db, var_id, ty)
    }

    pub fn layout(&self, db: &dyn HirDatabase) -> Result<Layout, LayoutError> {
        db.layout_of_ty(
            self.ty(db).ty,
            db.trait_environment(match hir_def::VariantId::from(self.parent) {
                hir_def::VariantId::EnumVariantId(id) => {
                    GenericDefId::AdtId(id.lookup(db.upcast()).parent.into())
                }
                hir_def::VariantId::StructId(id) => GenericDefId::AdtId(id.into()),
                hir_def::VariantId::UnionId(id) => GenericDefId::AdtId(id.into()),
            }),
        )
        .map(|layout| Layout(layout, db.target_data_layout(self.krate(db).into()).unwrap()))
    }

    pub fn parent_def(&self, _db: &dyn HirDatabase) -> VariantDef {
        self.parent
    }
}

impl HasVisibility for Field {
    fn visibility(&self, db: &dyn HirDatabase) -> Visibility {
        let variant_data = self.parent.variant_data(db);
        let visibility = &variant_data.fields()[self.id].visibility;
        let parent_id: hir_def::VariantId = self.parent.into();
        visibility.resolve(db.upcast(), &parent_id.resolver(db.upcast()))
    }
}

#[derive(Debug, Clone, Copy, PartialEq, Eq, Hash)]
pub struct Struct {
    pub(crate) id: StructId,
}

impl Struct {
    pub fn module(self, db: &dyn HirDatabase) -> Module {
        Module { id: self.id.lookup(db.upcast()).container }
    }

    pub fn name(self, db: &dyn HirDatabase) -> Name {
        db.struct_data(self.id).name.clone()
    }

    pub fn fields(self, db: &dyn HirDatabase) -> Vec<Field> {
        db.struct_data(self.id)
            .variant_data
            .fields()
            .iter()
            .map(|(id, _)| Field { parent: self.into(), id })
            .collect()
    }

    pub fn ty(self, db: &dyn HirDatabase) -> Type {
        Type::from_def(db, self.id)
    }

    pub fn constructor_ty(self, db: &dyn HirDatabase) -> Type {
        Type::from_value_def(db, self.id)
    }

    pub fn repr(self, db: &dyn HirDatabase) -> Option<ReprOptions> {
        db.struct_data(self.id).repr
    }

    pub fn kind(self, db: &dyn HirDatabase) -> StructKind {
        self.variant_data(db).kind()
    }

    fn variant_data(self, db: &dyn HirDatabase) -> Arc<VariantData> {
        db.struct_data(self.id).variant_data.clone()
    }

    pub fn is_unstable(self, db: &dyn HirDatabase) -> bool {
        db.attrs(self.id.into()).is_unstable()
    }
}

impl HasVisibility for Struct {
    fn visibility(&self, db: &dyn HirDatabase) -> Visibility {
        db.struct_data(self.id).visibility.resolve(db.upcast(), &self.id.resolver(db.upcast()))
    }
}

#[derive(Debug, Clone, Copy, PartialEq, Eq, Hash)]
pub struct Union {
    pub(crate) id: UnionId,
}

impl Union {
    pub fn name(self, db: &dyn HirDatabase) -> Name {
        db.union_data(self.id).name.clone()
    }

    pub fn module(self, db: &dyn HirDatabase) -> Module {
        Module { id: self.id.lookup(db.upcast()).container }
    }

    pub fn ty(self, db: &dyn HirDatabase) -> Type {
        Type::from_def(db, self.id)
    }

    pub fn constructor_ty(self, db: &dyn HirDatabase) -> Type {
        Type::from_value_def(db, self.id)
    }

    pub fn fields(self, db: &dyn HirDatabase) -> Vec<Field> {
        db.union_data(self.id)
            .variant_data
            .fields()
            .iter()
            .map(|(id, _)| Field { parent: self.into(), id })
            .collect()
    }

    fn variant_data(self, db: &dyn HirDatabase) -> Arc<VariantData> {
        db.union_data(self.id).variant_data.clone()
    }

    pub fn is_unstable(self, db: &dyn HirDatabase) -> bool {
        db.attrs(self.id.into()).is_unstable()
    }
}

impl HasVisibility for Union {
    fn visibility(&self, db: &dyn HirDatabase) -> Visibility {
        db.union_data(self.id).visibility.resolve(db.upcast(), &self.id.resolver(db.upcast()))
    }
}

#[derive(Debug, Clone, Copy, PartialEq, Eq, Hash)]
pub struct Enum {
    pub(crate) id: EnumId,
}

impl Enum {
    pub fn module(self, db: &dyn HirDatabase) -> Module {
        Module { id: self.id.lookup(db.upcast()).container }
    }

    pub fn name(self, db: &dyn HirDatabase) -> Name {
        db.enum_data(self.id).name.clone()
    }

    pub fn variants(self, db: &dyn HirDatabase) -> Vec<Variant> {
        db.enum_data(self.id).variants.iter().map(|&(id, _)| Variant { id }).collect()
    }

    pub fn repr(self, db: &dyn HirDatabase) -> Option<ReprOptions> {
        db.enum_data(self.id).repr
    }

    pub fn ty(self, db: &dyn HirDatabase) -> Type {
        Type::from_def(db, self.id)
    }

    /// The type of the enum variant bodies.
    pub fn variant_body_ty(self, db: &dyn HirDatabase) -> Type {
        Type::new_for_crate(
            self.id.lookup(db.upcast()).container.krate(),
            TyBuilder::builtin(match db.enum_data(self.id).variant_body_type() {
                layout::IntegerType::Pointer(sign) => match sign {
                    true => hir_def::builtin_type::BuiltinType::Int(
                        hir_def::builtin_type::BuiltinInt::Isize,
                    ),
                    false => hir_def::builtin_type::BuiltinType::Uint(
                        hir_def::builtin_type::BuiltinUint::Usize,
                    ),
                },
                layout::IntegerType::Fixed(i, sign) => match sign {
                    true => hir_def::builtin_type::BuiltinType::Int(match i {
                        layout::Integer::I8 => hir_def::builtin_type::BuiltinInt::I8,
                        layout::Integer::I16 => hir_def::builtin_type::BuiltinInt::I16,
                        layout::Integer::I32 => hir_def::builtin_type::BuiltinInt::I32,
                        layout::Integer::I64 => hir_def::builtin_type::BuiltinInt::I64,
                        layout::Integer::I128 => hir_def::builtin_type::BuiltinInt::I128,
                    }),
                    false => hir_def::builtin_type::BuiltinType::Uint(match i {
                        layout::Integer::I8 => hir_def::builtin_type::BuiltinUint::U8,
                        layout::Integer::I16 => hir_def::builtin_type::BuiltinUint::U16,
                        layout::Integer::I32 => hir_def::builtin_type::BuiltinUint::U32,
                        layout::Integer::I64 => hir_def::builtin_type::BuiltinUint::U64,
                        layout::Integer::I128 => hir_def::builtin_type::BuiltinUint::U128,
                    }),
                },
            }),
        )
    }

    /// Returns true if at least one variant of this enum is a non-unit variant.
    pub fn is_data_carrying(self, db: &dyn HirDatabase) -> bool {
        self.variants(db).iter().any(|v| !matches!(v.kind(db), StructKind::Unit))
    }

    pub fn layout(self, db: &dyn HirDatabase) -> Result<Layout, LayoutError> {
        Adt::from(self).layout(db)
    }

    pub fn is_unstable(self, db: &dyn HirDatabase) -> bool {
        db.attrs(self.id.into()).is_unstable()
    }
}

impl HasVisibility for Enum {
    fn visibility(&self, db: &dyn HirDatabase) -> Visibility {
        db.enum_data(self.id).visibility.resolve(db.upcast(), &self.id.resolver(db.upcast()))
    }
}

impl From<&Variant> for DefWithBodyId {
    fn from(&v: &Variant) -> Self {
        DefWithBodyId::VariantId(v.into())
    }
}

#[derive(Debug, Clone, Copy, PartialEq, Eq, Hash)]
pub struct Variant {
    pub(crate) id: EnumVariantId,
}

impl Variant {
    pub fn module(self, db: &dyn HirDatabase) -> Module {
        Module { id: self.id.module(db.upcast()) }
    }

    pub fn parent_enum(self, db: &dyn HirDatabase) -> Enum {
        self.id.lookup(db.upcast()).parent.into()
    }

    pub fn constructor_ty(self, db: &dyn HirDatabase) -> Type {
        Type::from_value_def(db, self.id)
    }

    pub fn name(self, db: &dyn HirDatabase) -> Name {
        db.enum_variant_data(self.id).name.clone()
    }

    pub fn fields(self, db: &dyn HirDatabase) -> Vec<Field> {
        self.variant_data(db)
            .fields()
            .iter()
            .map(|(id, _)| Field { parent: self.into(), id })
            .collect()
    }

    pub fn kind(self, db: &dyn HirDatabase) -> StructKind {
        self.variant_data(db).kind()
    }

    pub(crate) fn variant_data(self, db: &dyn HirDatabase) -> Arc<VariantData> {
        db.enum_variant_data(self.id).variant_data.clone()
    }

    pub fn value(self, db: &dyn HirDatabase) -> Option<ast::Expr> {
        self.source(db)?.value.expr()
    }

    pub fn eval(self, db: &dyn HirDatabase) -> Result<i128, ConstEvalError> {
        db.const_eval_discriminant(self.into())
    }

    pub fn layout(&self, db: &dyn HirDatabase) -> Result<Layout, LayoutError> {
        let parent_enum = self.parent_enum(db);
        let parent_layout = parent_enum.layout(db)?;
        Ok(match &parent_layout.0.variants {
            layout::Variants::Multiple { variants, .. } => Layout(
                {
                    let lookup = self.id.lookup(db.upcast());
                    let rustc_enum_variant_idx = RustcEnumVariantIdx(lookup.index as usize);
                    Arc::new(variants[rustc_enum_variant_idx].clone())
                },
                db.target_data_layout(parent_enum.krate(db).into()).unwrap(),
            ),
            _ => parent_layout,
        })
    }

    pub fn is_unstable(self, db: &dyn HirDatabase) -> bool {
        db.attrs(self.id.into()).is_unstable()
    }
}

/// Variants inherit visibility from the parent enum.
impl HasVisibility for Variant {
    fn visibility(&self, db: &dyn HirDatabase) -> Visibility {
        self.parent_enum(db).visibility(db)
    }
}

/// A Data Type
#[derive(Clone, Copy, Debug, PartialEq, Eq, Hash)]
pub enum Adt {
    Struct(Struct),
    Union(Union),
    Enum(Enum),
}
impl_from!(Struct, Union, Enum for Adt);

impl Adt {
    pub fn has_non_default_type_params(self, db: &dyn HirDatabase) -> bool {
        let subst = db.generic_defaults(self.into());
        subst.iter().any(|ty| match ty.skip_binders().data(Interner) {
            GenericArgData::Ty(it) => it.is_unknown(),
            _ => false,
        })
    }

    pub fn layout(self, db: &dyn HirDatabase) -> Result<Layout, LayoutError> {
        db.layout_of_adt(
            self.into(),
            TyBuilder::adt(db, self.into())
                .fill_with_defaults(db, || TyKind::Error.intern(Interner))
                .build_into_subst(),
            db.trait_environment(self.into()),
        )
        .map(|layout| Layout(layout, db.target_data_layout(self.krate(db).id).unwrap()))
    }

    /// Turns this ADT into a type. Any type parameters of the ADT will be
    /// turned into unknown types, which is good for e.g. finding the most
    /// general set of completions, but will not look very nice when printed.
    pub fn ty(self, db: &dyn HirDatabase) -> Type {
        let id = AdtId::from(self);
        Type::from_def(db, id)
    }

    /// Turns this ADT into a type with the given type parameters. This isn't
    /// the greatest API, FIXME find a better one.
    pub fn ty_with_args(self, db: &dyn HirDatabase, args: impl Iterator<Item = Type>) -> Type {
        let id = AdtId::from(self);
        let mut it = args.map(|t| t.ty);
        let ty = TyBuilder::def_ty(db, id.into(), None)
            .fill(|x| {
                let r = it.next().unwrap_or_else(|| TyKind::Error.intern(Interner));
                match x {
                    ParamKind::Type => r.cast(Interner),
                    ParamKind::Const(ty) => unknown_const_as_generic(ty.clone()),
                    ParamKind::Lifetime => error_lifetime().cast(Interner),
                }
            })
            .build();
        Type::new(db, id, ty)
    }

    pub fn module(self, db: &dyn HirDatabase) -> Module {
        match self {
            Adt::Struct(s) => s.module(db),
            Adt::Union(s) => s.module(db),
            Adt::Enum(e) => e.module(db),
        }
    }

    pub fn name(self, db: &dyn HirDatabase) -> Name {
        match self {
            Adt::Struct(s) => s.name(db),
            Adt::Union(u) => u.name(db),
            Adt::Enum(e) => e.name(db),
        }
    }

    /// Returns the lifetime of the DataType
    pub fn lifetime(&self, db: &dyn HirDatabase) -> Option<LifetimeParamData> {
        let resolver = match self {
            Adt::Struct(s) => s.id.resolver(db.upcast()),
            Adt::Union(u) => u.id.resolver(db.upcast()),
            Adt::Enum(e) => e.id.resolver(db.upcast()),
        };
        resolver
            .generic_params()
            .and_then(|gp| {
                gp.iter_lt()
                    // there should only be a single lifetime
                    // but `Arena` requires to use an iterator
                    .nth(0)
            })
            .map(|arena| arena.1.clone())
    }

    pub fn as_struct(&self) -> Option<Struct> {
        if let Self::Struct(v) = self {
            Some(*v)
        } else {
            None
        }
    }

    pub fn as_enum(&self) -> Option<Enum> {
        if let Self::Enum(v) = self {
            Some(*v)
        } else {
            None
        }
    }
}

impl HasVisibility for Adt {
    fn visibility(&self, db: &dyn HirDatabase) -> Visibility {
        match self {
            Adt::Struct(it) => it.visibility(db),
            Adt::Union(it) => it.visibility(db),
            Adt::Enum(it) => it.visibility(db),
        }
    }
}

#[derive(Clone, Copy, Debug, PartialEq, Eq, Hash)]
pub enum VariantDef {
    Struct(Struct),
    Union(Union),
    Variant(Variant),
}
impl_from!(Struct, Union, Variant for VariantDef);

impl VariantDef {
    pub fn fields(self, db: &dyn HirDatabase) -> Vec<Field> {
        match self {
            VariantDef::Struct(it) => it.fields(db),
            VariantDef::Union(it) => it.fields(db),
            VariantDef::Variant(it) => it.fields(db),
        }
    }

    pub fn module(self, db: &dyn HirDatabase) -> Module {
        match self {
            VariantDef::Struct(it) => it.module(db),
            VariantDef::Union(it) => it.module(db),
            VariantDef::Variant(it) => it.module(db),
        }
    }

    pub fn name(&self, db: &dyn HirDatabase) -> Name {
        match self {
            VariantDef::Struct(s) => s.name(db),
            VariantDef::Union(u) => u.name(db),
            VariantDef::Variant(e) => e.name(db),
        }
    }

    pub(crate) fn variant_data(self, db: &dyn HirDatabase) -> Arc<VariantData> {
        match self {
            VariantDef::Struct(it) => it.variant_data(db),
            VariantDef::Union(it) => it.variant_data(db),
            VariantDef::Variant(it) => it.variant_data(db),
        }
    }
}

/// The defs which have a body.
#[derive(Debug, Clone, Copy, PartialEq, Eq, Hash)]
pub enum DefWithBody {
    Function(Function),
    Static(Static),
    Const(Const),
    Variant(Variant),
    InTypeConst(InTypeConst),
}
impl_from!(Function, Const, Static, Variant, InTypeConst for DefWithBody);

impl DefWithBody {
    pub fn module(self, db: &dyn HirDatabase) -> Module {
        match self {
            DefWithBody::Const(c) => c.module(db),
            DefWithBody::Function(f) => f.module(db),
            DefWithBody::Static(s) => s.module(db),
            DefWithBody::Variant(v) => v.module(db),
            DefWithBody::InTypeConst(c) => c.module(db),
        }
    }

    pub fn name(self, db: &dyn HirDatabase) -> Option<Name> {
        match self {
            DefWithBody::Function(f) => Some(f.name(db)),
            DefWithBody::Static(s) => Some(s.name(db)),
            DefWithBody::Const(c) => c.name(db),
            DefWithBody::Variant(v) => Some(v.name(db)),
            DefWithBody::InTypeConst(_) => None,
        }
    }

    /// Returns the type this def's body has to evaluate to.
    pub fn body_type(self, db: &dyn HirDatabase) -> Type {
        match self {
            DefWithBody::Function(it) => it.ret_type(db),
            DefWithBody::Static(it) => it.ty(db),
            DefWithBody::Const(it) => it.ty(db),
            DefWithBody::Variant(it) => it.parent_enum(db).variant_body_ty(db),
            DefWithBody::InTypeConst(it) => Type::new_with_resolver_inner(
                db,
                &DefWithBodyId::from(it.id).resolver(db.upcast()),
                TyKind::Error.intern(Interner),
            ),
        }
    }

    fn id(&self) -> DefWithBodyId {
        match self {
            DefWithBody::Function(it) => it.id.into(),
            DefWithBody::Static(it) => it.id.into(),
            DefWithBody::Const(it) => it.id.into(),
            DefWithBody::Variant(it) => it.into(),
            DefWithBody::InTypeConst(it) => it.id.into(),
        }
    }

    /// A textual representation of the HIR of this def's body for debugging purposes.
    pub fn debug_hir(self, db: &dyn HirDatabase) -> String {
        let body = db.body(self.id());
        body.pretty_print(db.upcast(), self.id(), Edition::CURRENT)
    }

    /// A textual representation of the MIR of this def's body for debugging purposes.
    pub fn debug_mir(self, db: &dyn HirDatabase) -> String {
        let body = db.mir_body(self.id());
        match body {
            Ok(body) => body.pretty_print(db),
            Err(e) => format!("error:\n{e:?}"),
        }
    }

    pub fn diagnostics(
        self,
        db: &dyn HirDatabase,
        acc: &mut Vec<AnyDiagnostic>,
        style_lints: bool,
    ) {
        let krate = self.module(db).id.krate();

        let (body, source_map) = db.body_with_source_map(self.into());
        let item_tree_source_maps;
        let outer_types_source_map = match self {
            DefWithBody::Function(function) => {
                let function = function.id.lookup(db.upcast()).id;
                item_tree_source_maps = function.item_tree_with_source_map(db.upcast()).1;
                item_tree_source_maps.function(function.value).item()
            }
            DefWithBody::Static(statik) => {
                let statik = statik.id.lookup(db.upcast()).id;
                item_tree_source_maps = statik.item_tree_with_source_map(db.upcast()).1;
                item_tree_source_maps.statik(statik.value)
            }
            DefWithBody::Const(konst) => {
                let konst = konst.id.lookup(db.upcast()).id;
                item_tree_source_maps = konst.item_tree_with_source_map(db.upcast()).1;
                item_tree_source_maps.konst(konst.value)
            }
            DefWithBody::Variant(_) | DefWithBody::InTypeConst(_) => &TypesSourceMap::EMPTY,
        };

        for (_, def_map) in body.blocks(db.upcast()) {
            Module { id: def_map.module_id(DefMap::ROOT) }.diagnostics(db, acc, style_lints);
        }

        source_map
            .macro_calls()
            .for_each(|(_ast_id, call_id)| macro_call_diagnostics(db, call_id.macro_call_id, acc));

        for diag in source_map.diagnostics() {
            acc.push(match diag {
                ExpressionStoreDiagnostics::InactiveCode { node, cfg, opts } => {
                    InactiveCode { node: *node, cfg: cfg.clone(), opts: opts.clone() }.into()
                }
                ExpressionStoreDiagnostics::MacroError { node, err } => {
                    let RenderedExpandError { message, error, kind } =
                        err.render_to_string(db.upcast());

                    let precise_location = if err.span().anchor.file_id == node.file_id {
                        Some(
                            err.span().range
                                + db.ast_id_map(err.span().anchor.file_id.into())
                                    .get_erased(err.span().anchor.ast_id)
                                    .text_range()
                                    .start(),
                        )
                    } else {
                        None
                    };
                    MacroError {
                        node: (*node).map(|it| it.into()),
                        precise_location,
                        message,
                        error,
                        kind,
                    }
                    .into()
                }
                ExpressionStoreDiagnostics::UnresolvedMacroCall { node, path } => {
                    UnresolvedMacroCall {
                        macro_call: (*node).map(|ast_ptr| ast_ptr.into()),
                        precise_location: None,
                        path: path.clone(),
                        is_bang: true,
                    }
                    .into()
                }
                ExpressionStoreDiagnostics::AwaitOutsideOfAsync { node, location } => {
                    AwaitOutsideOfAsync { node: *node, location: location.clone() }.into()
                }
                ExpressionStoreDiagnostics::UnreachableLabel { node, name } => {
                    UnreachableLabel { node: *node, name: name.clone() }.into()
                }
                ExpressionStoreDiagnostics::UndeclaredLabel { node, name } => {
                    UndeclaredLabel { node: *node, name: name.clone() }.into()
                }
            });
        }

        let infer = db.infer(self.into());
        for d in &infer.diagnostics {
            acc.extend(AnyDiagnostic::inference_diagnostic(
                db,
                self.into(),
                d,
                outer_types_source_map,
                &source_map,
            ));
        }

        for (pat_or_expr, mismatch) in infer.type_mismatches() {
            let expr_or_pat = match pat_or_expr {
                ExprOrPatId::ExprId(expr) => source_map.expr_syntax(expr).map(Either::Left),
                ExprOrPatId::PatId(pat) => source_map.pat_syntax(pat).map(Either::Right),
            };
            let expr_or_pat = match expr_or_pat {
                Ok(Either::Left(expr)) => expr,
                Ok(Either::Right(InFile { file_id, value: pat })) => {
                    // cast from Either<Pat, SelfParam> -> Either<_, Pat>
                    let Some(ptr) = AstPtr::try_from_raw(pat.syntax_node_ptr()) else {
                        continue;
                    };
                    InFile { file_id, value: ptr }
                }
                Err(SyntheticSyntax) => continue,
            };

            acc.push(
                TypeMismatch {
                    expr_or_pat,
                    expected: Type::new(db, DefWithBodyId::from(self), mismatch.expected.clone()),
                    actual: Type::new(db, DefWithBodyId::from(self), mismatch.actual.clone()),
                }
                .into(),
            );
        }

        let missing_unsafe = hir_ty::diagnostics::missing_unsafe(db, self.into());
        for (node, reason) in missing_unsafe.unsafe_exprs {
            match source_map.expr_or_pat_syntax(node) {
                Ok(node) => acc.push(
                    MissingUnsafe {
                        node,
                        lint: if missing_unsafe.fn_is_unsafe {
                            UnsafeLint::UnsafeOpInUnsafeFn
                        } else {
                            UnsafeLint::HardError
                        },
                        reason,
                    }
                    .into(),
                ),
                Err(SyntheticSyntax) => {
                    // FIXME: Here and elsewhere in this file, the `expr` was
                    // desugared, report or assert that this doesn't happen.
                }
            }
        }
        for node in missing_unsafe.deprecated_safe_calls {
            match source_map.expr_syntax(node) {
                Ok(node) => acc.push(
                    MissingUnsafe {
<<<<<<< HEAD
                        node: node.map(|it| it.wrap_left()),
=======
                        node,
>>>>>>> 0f490b04
                        lint: UnsafeLint::DeprecatedSafe2024,
                        reason: UnsafetyReason::UnsafeFnCall,
                    }
                    .into(),
                ),
                Err(SyntheticSyntax) => never!("synthetic DeprecatedSafe2024"),
            }
        }

        if let Ok(borrowck_results) = db.borrowck(self.into()) {
            for borrowck_result in borrowck_results.iter() {
                let mir_body = &borrowck_result.mir_body;
                for moof in &borrowck_result.moved_out_of_ref {
                    let span: InFile<SyntaxNodePtr> = match moof.span {
                        mir::MirSpan::ExprId(e) => match source_map.expr_syntax(e) {
                            Ok(s) => s.map(|it| it.into()),
                            Err(_) => continue,
                        },
                        mir::MirSpan::PatId(p) => match source_map.pat_syntax(p) {
                            Ok(s) => s.map(|it| it.into()),
                            Err(_) => continue,
                        },
                        mir::MirSpan::SelfParam => match source_map.self_param_syntax() {
                            Some(s) => s.map(|it| it.into()),
                            None => continue,
                        },
                        mir::MirSpan::BindingId(b) => {
                            match source_map
                                .patterns_for_binding(b)
                                .iter()
                                .find_map(|p| source_map.pat_syntax(*p).ok())
                            {
                                Some(s) => s.map(|it| it.into()),
                                None => continue,
                            }
                        }
                        mir::MirSpan::Unknown => continue,
                    };
                    acc.push(
                        MovedOutOfRef { ty: Type::new_for_crate(krate, moof.ty.clone()), span }
                            .into(),
                    )
                }
                let mol = &borrowck_result.mutability_of_locals;
                for (binding_id, binding_data) in body.bindings.iter() {
                    if binding_data.problems.is_some() {
                        // We should report specific diagnostics for these problems, not `need-mut` and `unused-mut`.
                        continue;
                    }
                    let Some(&local) = mir_body.binding_locals.get(binding_id) else {
                        continue;
                    };
                    if source_map
                        .patterns_for_binding(binding_id)
                        .iter()
                        .any(|&pat| source_map.pat_syntax(pat).is_err())
                    {
                        // Skip synthetic bindings
                        continue;
                    }
                    let mut need_mut = &mol[local];
                    if body[binding_id].name == sym::self_.clone()
                        && need_mut == &mir::MutabilityReason::Unused
                    {
                        need_mut = &mir::MutabilityReason::Not;
                    }
                    let local = Local { parent: self.into(), binding_id };
                    let is_mut = body[binding_id].mode == BindingAnnotation::Mutable;

                    match (need_mut, is_mut) {
                        (mir::MutabilityReason::Unused, _) => {
                            let should_ignore = body[binding_id].name.as_str().starts_with('_');
                            if !should_ignore {
                                acc.push(UnusedVariable { local }.into())
                            }
                        }
                        (mir::MutabilityReason::Mut { .. }, true)
                        | (mir::MutabilityReason::Not, false) => (),
                        (mir::MutabilityReason::Mut { spans }, false) => {
                            for span in spans {
                                let span: InFile<SyntaxNodePtr> = match span {
                                    mir::MirSpan::ExprId(e) => match source_map.expr_syntax(*e) {
                                        Ok(s) => s.map(|it| it.into()),
                                        Err(_) => continue,
                                    },
                                    mir::MirSpan::PatId(p) => match source_map.pat_syntax(*p) {
                                        Ok(s) => s.map(|it| it.into()),
                                        Err(_) => continue,
                                    },
                                    mir::MirSpan::BindingId(b) => {
                                        match source_map
                                            .patterns_for_binding(*b)
                                            .iter()
                                            .find_map(|p| source_map.pat_syntax(*p).ok())
                                        {
                                            Some(s) => s.map(|it| it.into()),
                                            None => continue,
                                        }
                                    }
                                    mir::MirSpan::SelfParam => match source_map.self_param_syntax()
                                    {
                                        Some(s) => s.map(|it| it.into()),
                                        None => continue,
                                    },
                                    mir::MirSpan::Unknown => continue,
                                };
                                acc.push(NeedMut { local, span }.into());
                            }
                        }
                        (mir::MutabilityReason::Not, true) => {
                            if !infer.mutated_bindings_in_closure.contains(&binding_id) {
                                let should_ignore = body[binding_id].name.as_str().starts_with('_');
                                if !should_ignore {
                                    acc.push(UnusedMut { local }.into())
                                }
                            }
                        }
                    }
                }
            }
        }

        for diagnostic in BodyValidationDiagnostic::collect(db, self.into(), style_lints) {
            acc.extend(AnyDiagnostic::body_validation_diagnostic(db, diagnostic, &source_map));
        }

        let def: ModuleDef = match self {
            DefWithBody::Function(it) => it.into(),
            DefWithBody::Static(it) => it.into(),
            DefWithBody::Const(it) => it.into(),
            DefWithBody::Variant(it) => it.into(),
            // FIXME: don't ignore diagnostics for in type const
            DefWithBody::InTypeConst(_) => return,
        };
        for diag in hir_ty::diagnostics::incorrect_case(db, def.into()) {
            acc.push(diag.into())
        }
    }
}
#[derive(Debug, Clone, Copy, PartialEq, Eq, Hash)]
pub struct Function {
    pub(crate) id: FunctionId,
}

impl Function {
    pub fn module(self, db: &dyn HirDatabase) -> Module {
        self.id.module(db.upcast()).into()
    }

    pub fn name(self, db: &dyn HirDatabase) -> Name {
        db.function_data(self.id).name.clone()
    }

    pub fn ty(self, db: &dyn HirDatabase) -> Type {
        Type::from_value_def(db, self.id)
    }

    pub fn fn_ptr_type(self, db: &dyn HirDatabase) -> Type {
        let resolver = self.id.resolver(db.upcast());
        let substs = TyBuilder::placeholder_subst(db, self.id);
        let callable_sig = db.callable_item_signature(self.id.into()).substitute(Interner, &substs);
        let ty = TyKind::Function(callable_sig.to_fn_ptr()).intern(Interner);
        Type::new_with_resolver_inner(db, &resolver, ty)
    }

    /// Get this function's return type
    pub fn ret_type(self, db: &dyn HirDatabase) -> Type {
        let resolver = self.id.resolver(db.upcast());
        let substs = TyBuilder::placeholder_subst(db, self.id);
        let callable_sig = db.callable_item_signature(self.id.into()).substitute(Interner, &substs);
        let ty = callable_sig.ret().clone();
        Type::new_with_resolver_inner(db, &resolver, ty)
    }

    // FIXME: Find better API to also handle const generics
    pub fn ret_type_with_args(
        self,
        db: &dyn HirDatabase,
        generics: impl Iterator<Item = Type>,
    ) -> Type {
        let resolver = self.id.resolver(db.upcast());
        let parent_id: Option<GenericDefId> = match self.id.lookup(db.upcast()).container {
            ItemContainerId::ImplId(it) => Some(it.into()),
            ItemContainerId::TraitId(it) => Some(it.into()),
            ItemContainerId::ModuleId(_) | ItemContainerId::ExternBlockId(_) => None,
        };
        let mut generics = generics.map(|it| it.ty);
        let mut filler = |x: &_| match x {
            ParamKind::Type => {
                generics.next().unwrap_or_else(|| TyKind::Error.intern(Interner)).cast(Interner)
            }
            ParamKind::Const(ty) => unknown_const_as_generic(ty.clone()),
            ParamKind::Lifetime => error_lifetime().cast(Interner),
        };

        let parent_substs =
            parent_id.map(|id| TyBuilder::subst_for_def(db, id, None).fill(&mut filler).build());
        let substs = TyBuilder::subst_for_def(db, self.id, parent_substs).fill(&mut filler).build();

        let callable_sig = db.callable_item_signature(self.id.into()).substitute(Interner, &substs);
        let ty = callable_sig.ret().clone();
        Type::new_with_resolver_inner(db, &resolver, ty)
    }

    pub fn async_ret_type(self, db: &dyn HirDatabase) -> Option<Type> {
        if !self.is_async(db) {
            return None;
        }
        let resolver = self.id.resolver(db.upcast());
        let substs = TyBuilder::placeholder_subst(db, self.id);
        let callable_sig = db.callable_item_signature(self.id.into()).substitute(Interner, &substs);
        let ret_ty = callable_sig.ret().clone();
        for pred in ret_ty.impl_trait_bounds(db).into_iter().flatten() {
            if let WhereClause::AliasEq(output_eq) = pred.into_value_and_skipped_binders().0 {
                return Type::new_with_resolver_inner(db, &resolver, output_eq.ty).into();
            }
        }
        None
    }

    pub fn has_self_param(self, db: &dyn HirDatabase) -> bool {
        db.function_data(self.id).has_self_param()
    }

    pub fn self_param(self, db: &dyn HirDatabase) -> Option<SelfParam> {
        self.has_self_param(db).then_some(SelfParam { func: self.id })
    }

    pub fn assoc_fn_params(self, db: &dyn HirDatabase) -> Vec<Param> {
        let environment = db.trait_environment(self.id.into());
        let substs = TyBuilder::placeholder_subst(db, self.id);
        let callable_sig = db.callable_item_signature(self.id.into()).substitute(Interner, &substs);
        callable_sig
            .params()
            .iter()
            .enumerate()
            .map(|(idx, ty)| {
                let ty = Type { env: environment.clone(), ty: ty.clone() };
                Param { func: Callee::Def(CallableDefId::FunctionId(self.id)), ty, idx }
            })
            .collect()
    }

    pub fn num_params(self, db: &dyn HirDatabase) -> usize {
        db.function_data(self.id).params.len()
    }

    pub fn method_params(self, db: &dyn HirDatabase) -> Option<Vec<Param>> {
        self.self_param(db)?;
        Some(self.params_without_self(db))
    }

    pub fn params_without_self(self, db: &dyn HirDatabase) -> Vec<Param> {
        let environment = db.trait_environment(self.id.into());
        let substs = TyBuilder::placeholder_subst(db, self.id);
        let callable_sig = db.callable_item_signature(self.id.into()).substitute(Interner, &substs);
        let skip = if db.function_data(self.id).has_self_param() { 1 } else { 0 };
        callable_sig
            .params()
            .iter()
            .enumerate()
            .skip(skip)
            .map(|(idx, ty)| {
                let ty = Type { env: environment.clone(), ty: ty.clone() };
                Param { func: Callee::Def(CallableDefId::FunctionId(self.id)), ty, idx }
            })
            .collect()
    }

    // FIXME: Find better API to also handle const generics
    pub fn params_without_self_with_args(
        self,
        db: &dyn HirDatabase,
        generics: impl Iterator<Item = Type>,
    ) -> Vec<Param> {
        let environment = db.trait_environment(self.id.into());
        let parent_id: Option<GenericDefId> = match self.id.lookup(db.upcast()).container {
            ItemContainerId::ImplId(it) => Some(it.into()),
            ItemContainerId::TraitId(it) => Some(it.into()),
            ItemContainerId::ModuleId(_) | ItemContainerId::ExternBlockId(_) => None,
        };
        let mut generics = generics.map(|it| it.ty);
        let parent_substs = parent_id.map(|id| {
            TyBuilder::subst_for_def(db, id, None)
                .fill(|x| match x {
                    ParamKind::Type => generics
                        .next()
                        .unwrap_or_else(|| TyKind::Error.intern(Interner))
                        .cast(Interner),
                    ParamKind::Const(ty) => unknown_const_as_generic(ty.clone()),
                    ParamKind::Lifetime => error_lifetime().cast(Interner),
                })
                .build()
        });

        let substs = TyBuilder::subst_for_def(db, self.id, parent_substs)
            .fill(|_| {
                let ty = generics.next().unwrap_or_else(|| TyKind::Error.intern(Interner));
                GenericArg::new(Interner, GenericArgData::Ty(ty))
            })
            .build();
        let callable_sig = db.callable_item_signature(self.id.into()).substitute(Interner, &substs);
        let skip = if db.function_data(self.id).has_self_param() { 1 } else { 0 };
        callable_sig
            .params()
            .iter()
            .enumerate()
            .skip(skip)
            .map(|(idx, ty)| {
                let ty = Type { env: environment.clone(), ty: ty.clone() };
                Param { func: Callee::Def(CallableDefId::FunctionId(self.id)), ty, idx }
            })
            .collect()
    }

    pub fn is_const(self, db: &dyn HirDatabase) -> bool {
        db.function_data(self.id).is_const()
    }

    pub fn is_async(self, db: &dyn HirDatabase) -> bool {
        db.function_data(self.id).is_async()
    }

    pub fn extern_block(self, db: &dyn HirDatabase) -> Option<ExternBlock> {
        match self.id.lookup(db.upcast()).container {
            ItemContainerId::ExternBlockId(id) => Some(ExternBlock { id }),
            _ => None,
        }
    }

    pub fn returns_impl_future(self, db: &dyn HirDatabase) -> bool {
        if self.is_async(db) {
            return true;
        }

        let Some(impl_traits) = self.ret_type(db).as_impl_traits(db) else { return false };
        let Some(future_trait_id) =
            db.lang_item(self.ty(db).env.krate, LangItem::Future).and_then(|t| t.as_trait())
        else {
            return false;
        };
        let Some(sized_trait_id) =
            db.lang_item(self.ty(db).env.krate, LangItem::Sized).and_then(|t| t.as_trait())
        else {
            return false;
        };

        let mut has_impl_future = false;
        impl_traits
            .filter(|t| {
                let fut = t.id == future_trait_id;
                has_impl_future |= fut;
                !fut && t.id != sized_trait_id
            })
            // all traits but the future trait must be auto traits
            .all(|t| t.is_auto(db))
            && has_impl_future
    }

    /// Does this function have `#[test]` attribute?
    pub fn is_test(self, db: &dyn HirDatabase) -> bool {
        db.attrs(self.id.into()).is_test()
    }

    /// is this a `fn main` or a function with an `export_name` of `main`?
    pub fn is_main(self, db: &dyn HirDatabase) -> bool {
        db.attrs(self.id.into()).export_name() == Some(&sym::main)
            || self.module(db).is_crate_root() && db.function_data(self.id).name == sym::main
    }

    /// Is this a function with an `export_name` of `main`?
    pub fn exported_main(self, db: &dyn HirDatabase) -> bool {
        db.attrs(self.id.into()).export_name() == Some(&sym::main)
    }

    /// Does this function have the ignore attribute?
    pub fn is_ignore(self, db: &dyn HirDatabase) -> bool {
        db.attrs(self.id.into()).is_ignore()
    }

    /// Does this function have `#[bench]` attribute?
    pub fn is_bench(self, db: &dyn HirDatabase) -> bool {
        db.attrs(self.id.into()).is_bench()
    }

    /// Is this function marked as unstable with `#[feature]` attribute?
    pub fn is_unstable(self, db: &dyn HirDatabase) -> bool {
        db.attrs(self.id.into()).is_unstable()
    }

    pub fn is_unsafe_to_call(
        self,
        db: &dyn HirDatabase,
        caller: Option<Function>,
        call_edition: Edition,
    ) -> bool {
        let target_features = caller
            .map(|caller| hir_ty::TargetFeatures::from_attrs(&db.attrs(caller.id.into())))
            .unwrap_or_default();
        matches!(
            hir_ty::is_fn_unsafe_to_call(db, self.id, &target_features, call_edition),
            hir_ty::Unsafety::Unsafe
        )
    }

    /// Whether this function declaration has a definition.
    ///
    /// This is false in the case of required (not provided) trait methods.
    pub fn has_body(self, db: &dyn HirDatabase) -> bool {
        db.function_data(self.id).has_body()
    }

    pub fn as_proc_macro(self, db: &dyn HirDatabase) -> Option<Macro> {
        let attrs = db.attrs(self.id.into());
        // FIXME: Store this in FunctionData flags?
        if !(attrs.is_proc_macro()
            || attrs.is_proc_macro_attribute()
            || attrs.is_proc_macro_derive())
        {
            return None;
        }
        let def_map = db.crate_def_map(HasModule::krate(&self.id, db.upcast()));
        def_map.fn_as_proc_macro(self.id).map(|id| Macro { id: id.into() })
    }

    pub fn eval(
        self,
        db: &dyn HirDatabase,
        span_formatter: impl Fn(FileId, TextRange) -> String,
    ) -> Result<String, ConstEvalError> {
        let krate = HasModule::krate(&self.id, db.upcast());
        let edition = db.crate_graph()[krate].edition;
        let body = db.monomorphized_mir_body(
            self.id.into(),
            Substitution::empty(Interner),
            db.trait_environment(self.id.into()),
        )?;
        let (result, output) = interpret_mir(db, body, false, None)?;
        let mut text = match result {
            Ok(_) => "pass".to_owned(),
            Err(e) => {
                let mut r = String::new();
                _ = e.pretty_print(&mut r, db, &span_formatter, edition);
                r
            }
        };
        let stdout = output.stdout().into_owned();
        if !stdout.is_empty() {
            text += "\n--------- stdout ---------\n";
            text += &stdout;
        }
        let stderr = output.stdout().into_owned();
        if !stderr.is_empty() {
            text += "\n--------- stderr ---------\n";
            text += &stderr;
        }
        Ok(text)
    }
}

// Note: logically, this belongs to `hir_ty`, but we are not using it there yet.
#[derive(Clone, Copy, PartialEq, Eq)]
pub enum Access {
    Shared,
    Exclusive,
    Owned,
}

impl From<hir_ty::Mutability> for Access {
    fn from(mutability: hir_ty::Mutability) -> Access {
        match mutability {
            hir_ty::Mutability::Not => Access::Shared,
            hir_ty::Mutability::Mut => Access::Exclusive,
        }
    }
}

#[derive(Clone, PartialEq, Eq, Hash, Debug)]
pub struct Param {
    func: Callee,
    /// The index in parameter list, including self parameter.
    idx: usize,
    ty: Type,
}

impl Param {
    pub fn parent_fn(&self) -> Option<Function> {
        match self.func {
            Callee::Def(CallableDefId::FunctionId(f)) => Some(f.into()),
            _ => None,
        }
    }

    // pub fn parent_closure(&self) -> Option<Closure> {
    //     self.func.as_ref().right().cloned()
    // }

    pub fn index(&self) -> usize {
        self.idx
    }

    pub fn ty(&self) -> &Type {
        &self.ty
    }

    pub fn name(&self, db: &dyn HirDatabase) -> Option<Name> {
        Some(self.as_local(db)?.name(db))
    }

    pub fn as_local(&self, db: &dyn HirDatabase) -> Option<Local> {
        match self.func {
            Callee::Def(CallableDefId::FunctionId(it)) => {
                let parent = DefWithBodyId::FunctionId(it);
                let body = db.body(parent);
                if let Some(self_param) = body.self_param.filter(|_| self.idx == 0) {
                    Some(Local { parent, binding_id: self_param })
                } else if let Pat::Bind { id, .. } =
                    &body[body.params[self.idx - body.self_param.is_some() as usize]]
                {
                    Some(Local { parent, binding_id: *id })
                } else {
                    None
                }
            }
            Callee::Closure(closure, _) => {
                let c = db.lookup_intern_closure(closure.into());
                let body = db.body(c.0);
                if let Expr::Closure { args, .. } = &body[c.1] {
                    if let Pat::Bind { id, .. } = &body[args[self.idx]] {
                        return Some(Local { parent: c.0, binding_id: *id });
                    }
                }
                None
            }
            _ => None,
        }
    }

    pub fn pattern_source(self, db: &dyn HirDatabase) -> Option<ast::Pat> {
        self.source(db).and_then(|p| p.value.right()?.pat())
    }
}

#[derive(Debug, Clone, Copy, PartialEq, Eq, Hash)]
pub struct SelfParam {
    func: FunctionId,
}

impl SelfParam {
    pub fn access(self, db: &dyn HirDatabase) -> Access {
        let func_data = db.function_data(self.func);
        func_data
            .params
            .first()
            .map(|&param| match &func_data.types_map[param] {
                TypeRef::Reference(ref_) => match ref_.mutability {
                    hir_def::type_ref::Mutability::Shared => Access::Shared,
                    hir_def::type_ref::Mutability::Mut => Access::Exclusive,
                },
                _ => Access::Owned,
            })
            .unwrap_or(Access::Owned)
    }

    pub fn parent_fn(&self) -> Function {
        Function::from(self.func)
    }

    pub fn ty(&self, db: &dyn HirDatabase) -> Type {
        let substs = TyBuilder::placeholder_subst(db, self.func);
        let callable_sig =
            db.callable_item_signature(self.func.into()).substitute(Interner, &substs);
        let environment = db.trait_environment(self.func.into());
        let ty = callable_sig.params()[0].clone();
        Type { env: environment, ty }
    }

    // FIXME: Find better API to also handle const generics
    pub fn ty_with_args(&self, db: &dyn HirDatabase, generics: impl Iterator<Item = Type>) -> Type {
        let parent_id: GenericDefId = match self.func.lookup(db.upcast()).container {
            ItemContainerId::ImplId(it) => it.into(),
            ItemContainerId::TraitId(it) => it.into(),
            ItemContainerId::ModuleId(_) | ItemContainerId::ExternBlockId(_) => {
                panic!("Never get here")
            }
        };

        let mut generics = generics.map(|it| it.ty);
        let mut filler = |x: &_| match x {
            ParamKind::Type => {
                generics.next().unwrap_or_else(|| TyKind::Error.intern(Interner)).cast(Interner)
            }
            ParamKind::Const(ty) => unknown_const_as_generic(ty.clone()),
            ParamKind::Lifetime => error_lifetime().cast(Interner),
        };

        let parent_substs = TyBuilder::subst_for_def(db, parent_id, None).fill(&mut filler).build();
        let substs =
            TyBuilder::subst_for_def(db, self.func, Some(parent_substs)).fill(&mut filler).build();
        let callable_sig =
            db.callable_item_signature(self.func.into()).substitute(Interner, &substs);
        let environment = db.trait_environment(self.func.into());
        let ty = callable_sig.params()[0].clone();
        Type { env: environment, ty }
    }
}

impl HasVisibility for Function {
    fn visibility(&self, db: &dyn HirDatabase) -> Visibility {
        db.function_visibility(self.id)
    }
}

#[derive(Debug, Clone, Copy, PartialEq, Eq, Hash)]
pub struct ExternCrateDecl {
    pub(crate) id: ExternCrateId,
}

impl ExternCrateDecl {
    pub fn module(self, db: &dyn HirDatabase) -> Module {
        self.id.module(db.upcast()).into()
    }

    pub fn resolved_crate(self, db: &dyn HirDatabase) -> Option<Crate> {
        db.extern_crate_decl_data(self.id).crate_id.map(Into::into)
    }

    pub fn name(self, db: &dyn HirDatabase) -> Name {
        db.extern_crate_decl_data(self.id).name.clone()
    }

    pub fn alias(self, db: &dyn HirDatabase) -> Option<ImportAlias> {
        db.extern_crate_decl_data(self.id).alias.clone()
    }

    /// Returns the name under which this crate is made accessible, taking `_` into account.
    pub fn alias_or_name(self, db: &dyn HirDatabase) -> Option<Name> {
        let extern_crate_decl_data = db.extern_crate_decl_data(self.id);
        match &extern_crate_decl_data.alias {
            Some(ImportAlias::Underscore) => None,
            Some(ImportAlias::Alias(alias)) => Some(alias.clone()),
            None => Some(extern_crate_decl_data.name.clone()),
        }
    }
}

impl HasVisibility for ExternCrateDecl {
    fn visibility(&self, db: &dyn HirDatabase) -> Visibility {
        db.extern_crate_decl_data(self.id)
            .visibility
            .resolve(db.upcast(), &self.id.resolver(db.upcast()))
    }
}

#[derive(Debug, Clone, Copy, PartialEq, Eq, Hash)]
pub struct InTypeConst {
    pub(crate) id: InTypeConstId,
}

impl InTypeConst {
    pub fn module(self, db: &dyn HirDatabase) -> Module {
        Module { id: self.id.lookup(db.upcast()).owner.module(db.upcast()) }
    }
}

#[derive(Debug, Clone, Copy, PartialEq, Eq, Hash)]
pub struct Const {
    pub(crate) id: ConstId,
}

impl Const {
    pub fn module(self, db: &dyn HirDatabase) -> Module {
        Module { id: self.id.module(db.upcast()) }
    }

    pub fn name(self, db: &dyn HirDatabase) -> Option<Name> {
        db.const_data(self.id).name.clone()
    }

    pub fn value(self, db: &dyn HirDatabase) -> Option<ast::Expr> {
        self.source(db)?.value.body()
    }

    pub fn ty(self, db: &dyn HirDatabase) -> Type {
        Type::from_value_def(db, self.id)
    }

    /// Evaluate the constant.
    pub fn eval(self, db: &dyn HirDatabase) -> Result<EvaluatedConst, ConstEvalError> {
        db.const_eval(self.id.into(), Substitution::empty(Interner), None)
            .map(|it| EvaluatedConst { const_: it, def: self.id.into() })
    }
}

impl HasVisibility for Const {
    fn visibility(&self, db: &dyn HirDatabase) -> Visibility {
        db.const_visibility(self.id)
    }
}

pub struct EvaluatedConst {
    def: DefWithBodyId,
    const_: hir_ty::Const,
}

impl EvaluatedConst {
    pub fn render(&self, db: &dyn HirDatabase, edition: Edition) -> String {
        format!("{}", self.const_.display(db, edition))
    }

    pub fn render_debug(&self, db: &dyn HirDatabase) -> Result<String, MirEvalError> {
        let data = self.const_.data(Interner);
        if let TyKind::Scalar(s) = data.ty.kind(Interner) {
            if matches!(s, Scalar::Int(_) | Scalar::Uint(_)) {
                if let hir_ty::ConstValue::Concrete(c) = &data.value {
                    if let hir_ty::ConstScalar::Bytes(b, _) = &c.interned {
                        let value = u128::from_le_bytes(mir::pad16(b, false));
                        let value_signed =
                            i128::from_le_bytes(mir::pad16(b, matches!(s, Scalar::Int(_))));
                        let mut result = if let Scalar::Int(_) = s {
                            value_signed.to_string()
                        } else {
                            value.to_string()
                        };
                        if value >= 10 {
                            format_to!(result, " ({value:#X})");
                            return Ok(result);
                        } else {
                            return Ok(result);
                        }
                    }
                }
            }
        }
        mir::render_const_using_debug_impl(db, self.def, &self.const_)
    }
}

#[derive(Debug, Clone, Copy, PartialEq, Eq, Hash)]
pub struct Static {
    pub(crate) id: StaticId,
}

impl Static {
    pub fn module(self, db: &dyn HirDatabase) -> Module {
        Module { id: self.id.module(db.upcast()) }
    }

    pub fn name(self, db: &dyn HirDatabase) -> Name {
        db.static_data(self.id).name.clone()
    }

    pub fn is_mut(self, db: &dyn HirDatabase) -> bool {
        db.static_data(self.id).mutable
    }

    pub fn value(self, db: &dyn HirDatabase) -> Option<ast::Expr> {
        self.source(db)?.value.body()
    }

    pub fn ty(self, db: &dyn HirDatabase) -> Type {
        Type::from_value_def(db, self.id)
    }

    pub fn extern_block(self, db: &dyn HirDatabase) -> Option<ExternBlock> {
        match self.id.lookup(db.upcast()).container {
            ItemContainerId::ExternBlockId(id) => Some(ExternBlock { id }),
            _ => None,
        }
    }

    /// Evaluate the static initializer.
    pub fn eval(self, db: &dyn HirDatabase) -> Result<EvaluatedConst, ConstEvalError> {
        db.const_eval(self.id.into(), Substitution::empty(Interner), None)
            .map(|it| EvaluatedConst { const_: it, def: self.id.into() })
    }
}

impl HasVisibility for Static {
    fn visibility(&self, db: &dyn HirDatabase) -> Visibility {
        db.static_data(self.id).visibility.resolve(db.upcast(), &self.id.resolver(db.upcast()))
    }
}

#[derive(Debug, Clone, Copy, PartialEq, Eq, Hash)]
pub struct Trait {
    pub(crate) id: TraitId,
}

impl Trait {
    pub fn lang(db: &dyn HirDatabase, krate: Crate, name: &Name) -> Option<Trait> {
        db.lang_item(krate.into(), LangItem::from_name(name)?)
            .and_then(LangItemTarget::as_trait)
            .map(Into::into)
    }

    pub fn module(self, db: &dyn HirDatabase) -> Module {
        Module { id: self.id.lookup(db.upcast()).container }
    }

    pub fn name(self, db: &dyn HirDatabase) -> Name {
        db.trait_data(self.id).name.clone()
    }

    pub fn direct_supertraits(self, db: &dyn HirDatabase) -> Vec<Trait> {
        let traits = direct_super_traits(db.upcast(), self.into());
        traits.iter().map(|tr| Trait::from(*tr)).collect()
    }

    pub fn all_supertraits(self, db: &dyn HirDatabase) -> Vec<Trait> {
        let traits = all_super_traits(db.upcast(), self.into());
        traits.iter().map(|tr| Trait::from(*tr)).collect()
    }

    pub fn function(self, db: &dyn HirDatabase, name: impl PartialEq<Name>) -> Option<Function> {
        db.trait_data(self.id).items.iter().find(|(n, _)| name == *n).and_then(
            |&(_, it)| match it {
                AssocItemId::FunctionId(id) => Some(Function { id }),
                _ => None,
            },
        )
    }

    pub fn items(self, db: &dyn HirDatabase) -> Vec<AssocItem> {
        db.trait_data(self.id).items.iter().map(|(_name, it)| (*it).into()).collect()
    }

    pub fn items_with_supertraits(self, db: &dyn HirDatabase) -> Vec<AssocItem> {
        self.all_supertraits(db).into_iter().flat_map(|tr| tr.items(db)).collect()
    }

    pub fn is_auto(self, db: &dyn HirDatabase) -> bool {
        db.trait_data(self.id).flags.contains(TraitFlags::IS_AUTO)
    }

    pub fn is_unsafe(&self, db: &dyn HirDatabase) -> bool {
        db.trait_data(self.id).flags.contains(TraitFlags::IS_UNSAFE)
    }

    pub fn type_or_const_param_count(
        &self,
        db: &dyn HirDatabase,
        count_required_only: bool,
    ) -> usize {
        db.generic_params(self.id.into())
            .iter_type_or_consts()
            .filter(|(_, ty)| !matches!(ty, TypeOrConstParamData::TypeParamData(ty) if ty.provenance != TypeParamProvenance::TypeParamList))
            .filter(|(_, ty)| !count_required_only || !ty.has_default())
            .count()
    }

    pub fn dyn_compatibility(&self, db: &dyn HirDatabase) -> Option<DynCompatibilityViolation> {
        hir_ty::dyn_compatibility::dyn_compatibility(db, self.id)
    }

    pub fn dyn_compatibility_all_violations(
        &self,
        db: &dyn HirDatabase,
    ) -> Option<Vec<DynCompatibilityViolation>> {
        let mut violations = vec![];
        hir_ty::dyn_compatibility::dyn_compatibility_with_callback(db, self.id, &mut |violation| {
            violations.push(violation);
            ControlFlow::Continue(())
        });
        violations.is_empty().not().then_some(violations)
    }

    fn all_macro_calls(&self, db: &dyn HirDatabase) -> Box<[(AstId<ast::Item>, MacroCallId)]> {
        db.trait_data(self.id)
            .macro_calls
            .as_ref()
            .map(|it| it.as_ref().clone().into_boxed_slice())
            .unwrap_or_default()
    }
}

impl HasVisibility for Trait {
    fn visibility(&self, db: &dyn HirDatabase) -> Visibility {
        db.trait_data(self.id).visibility.resolve(db.upcast(), &self.id.resolver(db.upcast()))
    }
}

#[derive(Debug, Clone, Copy, PartialEq, Eq, Hash)]
pub struct TraitAlias {
    pub(crate) id: TraitAliasId,
}

impl TraitAlias {
    pub fn module(self, db: &dyn HirDatabase) -> Module {
        Module { id: self.id.lookup(db.upcast()).container }
    }

    pub fn name(self, db: &dyn HirDatabase) -> Name {
        db.trait_alias_data(self.id).name.clone()
    }
}

impl HasVisibility for TraitAlias {
    fn visibility(&self, db: &dyn HirDatabase) -> Visibility {
        db.trait_alias_data(self.id).visibility.resolve(db.upcast(), &self.id.resolver(db.upcast()))
    }
}

#[derive(Debug, Clone, Copy, PartialEq, Eq, Hash)]
pub struct TypeAlias {
    pub(crate) id: TypeAliasId,
}

impl TypeAlias {
    pub fn has_non_default_type_params(self, db: &dyn HirDatabase) -> bool {
        let subst = db.generic_defaults(self.id.into());
        subst.iter().any(|ty| match ty.skip_binders().data(Interner) {
            GenericArgData::Ty(it) => it.is_unknown(),
            _ => false,
        })
    }

    pub fn module(self, db: &dyn HirDatabase) -> Module {
        Module { id: self.id.module(db.upcast()) }
    }

    pub fn ty(self, db: &dyn HirDatabase) -> Type {
        Type::from_def(db, self.id)
    }

    pub fn name(self, db: &dyn HirDatabase) -> Name {
        db.type_alias_data(self.id).name.clone()
    }
}

impl HasVisibility for TypeAlias {
    fn visibility(&self, db: &dyn HirDatabase) -> Visibility {
        let function_data = db.type_alias_data(self.id);
        let visibility = &function_data.visibility;
        visibility.resolve(db.upcast(), &self.id.resolver(db.upcast()))
    }
}

#[derive(Debug, Clone, Copy, PartialEq, Eq, Hash)]
pub struct ExternBlock {
    pub(crate) id: ExternBlockId,
}

impl ExternBlock {
    pub fn module(self, db: &dyn HirDatabase) -> Module {
        Module { id: self.id.module(db.upcast()) }
    }
}

#[derive(Debug, Clone, Copy, PartialEq, Eq, Hash)]
pub struct StaticLifetime;

impl StaticLifetime {
    pub fn name(self) -> Name {
        Name::new_symbol_root(sym::tick_static.clone())
    }
}

#[derive(Debug, Clone, Copy, PartialEq, Eq, Hash)]
pub struct BuiltinType {
    pub(crate) inner: hir_def::builtin_type::BuiltinType,
}

impl BuiltinType {
    pub fn str() -> BuiltinType {
        BuiltinType { inner: hir_def::builtin_type::BuiltinType::Str }
    }

    pub fn ty(self, db: &dyn HirDatabase) -> Type {
        Type::new_for_crate(db.crate_graph().iter().next().unwrap(), TyBuilder::builtin(self.inner))
    }

    pub fn name(self) -> Name {
        self.inner.as_name()
    }

    pub fn is_int(&self) -> bool {
        matches!(self.inner, hir_def::builtin_type::BuiltinType::Int(_))
    }

    pub fn is_uint(&self) -> bool {
        matches!(self.inner, hir_def::builtin_type::BuiltinType::Uint(_))
    }

    pub fn is_float(&self) -> bool {
        matches!(self.inner, hir_def::builtin_type::BuiltinType::Float(_))
    }

    pub fn is_f16(&self) -> bool {
        matches!(
            self.inner,
            hir_def::builtin_type::BuiltinType::Float(hir_def::builtin_type::BuiltinFloat::F16)
        )
    }

    pub fn is_f32(&self) -> bool {
        matches!(
            self.inner,
            hir_def::builtin_type::BuiltinType::Float(hir_def::builtin_type::BuiltinFloat::F32)
        )
    }

    pub fn is_f64(&self) -> bool {
        matches!(
            self.inner,
            hir_def::builtin_type::BuiltinType::Float(hir_def::builtin_type::BuiltinFloat::F64)
        )
    }

    pub fn is_f128(&self) -> bool {
        matches!(
            self.inner,
            hir_def::builtin_type::BuiltinType::Float(hir_def::builtin_type::BuiltinFloat::F128)
        )
    }

    pub fn is_char(&self) -> bool {
        matches!(self.inner, hir_def::builtin_type::BuiltinType::Char)
    }

    pub fn is_bool(&self) -> bool {
        matches!(self.inner, hir_def::builtin_type::BuiltinType::Bool)
    }

    pub fn is_str(&self) -> bool {
        matches!(self.inner, hir_def::builtin_type::BuiltinType::Str)
    }
}

#[derive(Debug, Clone, Copy, PartialEq, Eq, Hash)]
pub enum MacroKind {
    /// `macro_rules!` or Macros 2.0 macro.
    Declarative,
    /// A built-in or custom derive.
    Derive,
    /// A built-in function-like macro.
    BuiltIn,
    /// A procedural attribute macro.
    Attr,
    /// A function-like procedural macro.
    ProcMacro,
}

#[derive(Debug, Clone, Copy, PartialEq, Eq, Hash)]
pub struct Macro {
    pub(crate) id: MacroId,
}

impl Macro {
    pub fn module(self, db: &dyn HirDatabase) -> Module {
        Module { id: self.id.module(db.upcast()) }
    }

    pub fn name(self, db: &dyn HirDatabase) -> Name {
        match self.id {
            MacroId::Macro2Id(id) => db.macro2_data(id).name.clone(),
            MacroId::MacroRulesId(id) => db.macro_rules_data(id).name.clone(),
            MacroId::ProcMacroId(id) => db.proc_macro_data(id).name.clone(),
        }
    }

    pub fn is_macro_export(self, db: &dyn HirDatabase) -> bool {
        matches!(self.id, MacroId::MacroRulesId(id) if db.macro_rules_data(id).macro_export)
    }

    pub fn is_proc_macro(self) -> bool {
        matches!(self.id, MacroId::ProcMacroId(_))
    }

    pub fn kind(&self, db: &dyn HirDatabase) -> MacroKind {
        match self.id {
            MacroId::Macro2Id(it) => match it.lookup(db.upcast()).expander {
                MacroExpander::Declarative => MacroKind::Declarative,
                MacroExpander::BuiltIn(_) | MacroExpander::BuiltInEager(_) => MacroKind::BuiltIn,
                MacroExpander::BuiltInAttr(_) => MacroKind::Attr,
                MacroExpander::BuiltInDerive(_) => MacroKind::Derive,
            },
            MacroId::MacroRulesId(it) => match it.lookup(db.upcast()).expander {
                MacroExpander::Declarative => MacroKind::Declarative,
                MacroExpander::BuiltIn(_) | MacroExpander::BuiltInEager(_) => MacroKind::BuiltIn,
                MacroExpander::BuiltInAttr(_) => MacroKind::Attr,
                MacroExpander::BuiltInDerive(_) => MacroKind::Derive,
            },
            MacroId::ProcMacroId(it) => match it.lookup(db.upcast()).kind {
                ProcMacroKind::CustomDerive => MacroKind::Derive,
                ProcMacroKind::Bang => MacroKind::ProcMacro,
                ProcMacroKind::Attr => MacroKind::Attr,
            },
        }
    }

    pub fn is_fn_like(&self, db: &dyn HirDatabase) -> bool {
        match self.kind(db) {
            MacroKind::Declarative | MacroKind::BuiltIn | MacroKind::ProcMacro => true,
            MacroKind::Attr | MacroKind::Derive => false,
        }
    }

    pub fn is_builtin_derive(&self, db: &dyn HirDatabase) -> bool {
        match self.id {
            MacroId::Macro2Id(it) => {
                matches!(it.lookup(db.upcast()).expander, MacroExpander::BuiltInDerive(_))
            }
            MacroId::MacroRulesId(it) => {
                matches!(it.lookup(db.upcast()).expander, MacroExpander::BuiltInDerive(_))
            }
            MacroId::ProcMacroId(_) => false,
        }
    }

    pub fn is_env_or_option_env(&self, db: &dyn HirDatabase) -> bool {
        match self.id {
            MacroId::Macro2Id(it) => {
                matches!(it.lookup(db.upcast()).expander, MacroExpander::BuiltInEager(eager) if eager.is_env_or_option_env())
            }
            MacroId::MacroRulesId(it) => {
                matches!(it.lookup(db.upcast()).expander, MacroExpander::BuiltInEager(eager) if eager.is_env_or_option_env())
            }
            MacroId::ProcMacroId(_) => false,
        }
    }

    pub fn is_asm_or_global_asm(&self, db: &dyn HirDatabase) -> bool {
        match self.id {
            MacroId::Macro2Id(it) => {
                matches!(it.lookup(db.upcast()).expander, MacroExpander::BuiltIn(m) if m.is_asm())
            }
            MacroId::MacroRulesId(it) => {
                matches!(it.lookup(db.upcast()).expander, MacroExpander::BuiltIn(m) if m.is_asm())
            }
            MacroId::ProcMacroId(_) => false,
        }
    }

    pub fn is_attr(&self, db: &dyn HirDatabase) -> bool {
        matches!(self.kind(db), MacroKind::Attr)
    }

    pub fn is_derive(&self, db: &dyn HirDatabase) -> bool {
        matches!(self.kind(db), MacroKind::Derive)
    }
}

impl HasVisibility for Macro {
    fn visibility(&self, db: &dyn HirDatabase) -> Visibility {
        match self.id {
            MacroId::Macro2Id(id) => {
                let data = db.macro2_data(id);
                let visibility = &data.visibility;
                visibility.resolve(db.upcast(), &self.id.resolver(db.upcast()))
            }
            MacroId::MacroRulesId(_) => Visibility::Public,
            MacroId::ProcMacroId(_) => Visibility::Public,
        }
    }
}

#[derive(Clone, Copy, PartialEq, Eq, Debug, Hash)]
pub enum ItemInNs {
    Types(ModuleDef),
    Values(ModuleDef),
    Macros(Macro),
}

impl From<Macro> for ItemInNs {
    fn from(it: Macro) -> Self {
        Self::Macros(it)
    }
}

impl From<ModuleDef> for ItemInNs {
    fn from(module_def: ModuleDef) -> Self {
        match module_def {
            ModuleDef::Static(_) | ModuleDef::Const(_) | ModuleDef::Function(_) => {
                ItemInNs::Values(module_def)
            }
            ModuleDef::Macro(it) => ItemInNs::Macros(it),
            _ => ItemInNs::Types(module_def),
        }
    }
}

impl ItemInNs {
    pub fn into_module_def(self) -> ModuleDef {
        match self {
            ItemInNs::Types(id) | ItemInNs::Values(id) => id,
            ItemInNs::Macros(id) => ModuleDef::Macro(id),
        }
    }

    /// Returns the crate defining this item (or `None` if `self` is built-in).
    pub fn krate(&self, db: &dyn HirDatabase) -> Option<Crate> {
        match self {
            ItemInNs::Types(did) | ItemInNs::Values(did) => did.module(db).map(|m| m.krate()),
            ItemInNs::Macros(id) => Some(id.module(db).krate()),
        }
    }

    pub fn attrs(&self, db: &dyn HirDatabase) -> Option<AttrsWithOwner> {
        match self {
            ItemInNs::Types(it) | ItemInNs::Values(it) => it.attrs(db),
            ItemInNs::Macros(it) => Some(it.attrs(db)),
        }
    }
}

/// Invariant: `inner.as_extern_assoc_item(db).is_some()`
/// We do not actively enforce this invariant.
#[derive(Debug, Copy, Clone, PartialEq, Eq, Hash)]
pub enum ExternAssocItem {
    Function(Function),
    Static(Static),
    TypeAlias(TypeAlias),
}

pub trait AsExternAssocItem {
    fn as_extern_assoc_item(self, db: &dyn HirDatabase) -> Option<ExternAssocItem>;
}

impl AsExternAssocItem for Function {
    fn as_extern_assoc_item(self, db: &dyn HirDatabase) -> Option<ExternAssocItem> {
        as_extern_assoc_item(db, ExternAssocItem::Function, self.id)
    }
}

impl AsExternAssocItem for Static {
    fn as_extern_assoc_item(self, db: &dyn HirDatabase) -> Option<ExternAssocItem> {
        as_extern_assoc_item(db, ExternAssocItem::Static, self.id)
    }
}

impl AsExternAssocItem for TypeAlias {
    fn as_extern_assoc_item(self, db: &dyn HirDatabase) -> Option<ExternAssocItem> {
        as_extern_assoc_item(db, ExternAssocItem::TypeAlias, self.id)
    }
}

/// Invariant: `inner.as_assoc_item(db).is_some()`
/// We do not actively enforce this invariant.
#[derive(Debug, Copy, Clone, PartialEq, Eq, Hash)]
pub enum AssocItem {
    Function(Function),
    Const(Const),
    TypeAlias(TypeAlias),
}

#[derive(Debug, Clone)]
pub enum AssocItemContainer {
    Trait(Trait),
    Impl(Impl),
}

pub trait AsAssocItem {
    fn as_assoc_item(self, db: &dyn HirDatabase) -> Option<AssocItem>;
}

impl AsAssocItem for Function {
    fn as_assoc_item(self, db: &dyn HirDatabase) -> Option<AssocItem> {
        as_assoc_item(db, AssocItem::Function, self.id)
    }
}

impl AsAssocItem for Const {
    fn as_assoc_item(self, db: &dyn HirDatabase) -> Option<AssocItem> {
        as_assoc_item(db, AssocItem::Const, self.id)
    }
}

impl AsAssocItem for TypeAlias {
    fn as_assoc_item(self, db: &dyn HirDatabase) -> Option<AssocItem> {
        as_assoc_item(db, AssocItem::TypeAlias, self.id)
    }
}

impl AsAssocItem for ModuleDef {
    fn as_assoc_item(self, db: &dyn HirDatabase) -> Option<AssocItem> {
        match self {
            ModuleDef::Function(it) => it.as_assoc_item(db),
            ModuleDef::Const(it) => it.as_assoc_item(db),
            ModuleDef::TypeAlias(it) => it.as_assoc_item(db),
            _ => None,
        }
    }
}

impl AsAssocItem for DefWithBody {
    fn as_assoc_item(self, db: &dyn HirDatabase) -> Option<AssocItem> {
        match self {
            DefWithBody::Function(it) => it.as_assoc_item(db),
            DefWithBody::Const(it) => it.as_assoc_item(db),
            DefWithBody::Static(_) | DefWithBody::Variant(_) | DefWithBody::InTypeConst(_) => None,
        }
    }
}

fn as_assoc_item<'db, ID, DEF, LOC>(
    db: &(dyn HirDatabase + 'db),
    ctor: impl FnOnce(DEF) -> AssocItem,
    id: ID,
) -> Option<AssocItem>
where
    ID: Lookup<Database<'db> = dyn DefDatabase + 'db, Data = AssocItemLoc<LOC>>,
    DEF: From<ID>,
    LOC: ItemTreeNode,
{
    match id.lookup(db.upcast()).container {
        ItemContainerId::TraitId(_) | ItemContainerId::ImplId(_) => Some(ctor(DEF::from(id))),
        ItemContainerId::ModuleId(_) | ItemContainerId::ExternBlockId(_) => None,
    }
}

fn as_extern_assoc_item<'db, ID, DEF, LOC>(
    db: &(dyn HirDatabase + 'db),
    ctor: impl FnOnce(DEF) -> ExternAssocItem,
    id: ID,
) -> Option<ExternAssocItem>
where
    ID: Lookup<Database<'db> = dyn DefDatabase + 'db, Data = AssocItemLoc<LOC>>,
    DEF: From<ID>,
    LOC: ItemTreeNode,
{
    match id.lookup(db.upcast()).container {
        ItemContainerId::ExternBlockId(_) => Some(ctor(DEF::from(id))),
        ItemContainerId::TraitId(_) | ItemContainerId::ImplId(_) | ItemContainerId::ModuleId(_) => {
            None
        }
    }
}

impl ExternAssocItem {
    pub fn name(self, db: &dyn HirDatabase) -> Name {
        match self {
            Self::Function(it) => it.name(db),
            Self::Static(it) => it.name(db),
            Self::TypeAlias(it) => it.name(db),
        }
    }

    pub fn module(self, db: &dyn HirDatabase) -> Module {
        match self {
            Self::Function(f) => f.module(db),
            Self::Static(c) => c.module(db),
            Self::TypeAlias(t) => t.module(db),
        }
    }

    pub fn as_function(self) -> Option<Function> {
        match self {
            Self::Function(v) => Some(v),
            _ => None,
        }
    }

    pub fn as_static(self) -> Option<Static> {
        match self {
            Self::Static(v) => Some(v),
            _ => None,
        }
    }

    pub fn as_type_alias(self) -> Option<TypeAlias> {
        match self {
            Self::TypeAlias(v) => Some(v),
            _ => None,
        }
    }
}

impl AssocItem {
    pub fn name(self, db: &dyn HirDatabase) -> Option<Name> {
        match self {
            AssocItem::Function(it) => Some(it.name(db)),
            AssocItem::Const(it) => it.name(db),
            AssocItem::TypeAlias(it) => Some(it.name(db)),
        }
    }

    pub fn module(self, db: &dyn HirDatabase) -> Module {
        match self {
            AssocItem::Function(f) => f.module(db),
            AssocItem::Const(c) => c.module(db),
            AssocItem::TypeAlias(t) => t.module(db),
        }
    }

    pub fn container(self, db: &dyn HirDatabase) -> AssocItemContainer {
        let container = match self {
            AssocItem::Function(it) => it.id.lookup(db.upcast()).container,
            AssocItem::Const(it) => it.id.lookup(db.upcast()).container,
            AssocItem::TypeAlias(it) => it.id.lookup(db.upcast()).container,
        };
        match container {
            ItemContainerId::TraitId(id) => AssocItemContainer::Trait(id.into()),
            ItemContainerId::ImplId(id) => AssocItemContainer::Impl(id.into()),
            ItemContainerId::ModuleId(_) | ItemContainerId::ExternBlockId(_) => {
                panic!("invalid AssocItem")
            }
        }
    }

    pub fn container_trait(self, db: &dyn HirDatabase) -> Option<Trait> {
        match self.container(db) {
            AssocItemContainer::Trait(t) => Some(t),
            _ => None,
        }
    }

    pub fn implemented_trait(self, db: &dyn HirDatabase) -> Option<Trait> {
        match self.container(db) {
            AssocItemContainer::Impl(i) => i.trait_(db),
            _ => None,
        }
    }

    pub fn container_or_implemented_trait(self, db: &dyn HirDatabase) -> Option<Trait> {
        match self.container(db) {
            AssocItemContainer::Trait(t) => Some(t),
            AssocItemContainer::Impl(i) => i.trait_(db),
        }
    }

    pub fn implementing_ty(self, db: &dyn HirDatabase) -> Option<Type> {
        match self.container(db) {
            AssocItemContainer::Impl(i) => Some(i.self_ty(db)),
            _ => None,
        }
    }

    pub fn as_function(self) -> Option<Function> {
        match self {
            Self::Function(v) => Some(v),
            _ => None,
        }
    }

    pub fn as_const(self) -> Option<Const> {
        match self {
            Self::Const(v) => Some(v),
            _ => None,
        }
    }

    pub fn as_type_alias(self) -> Option<TypeAlias> {
        match self {
            Self::TypeAlias(v) => Some(v),
            _ => None,
        }
    }

    pub fn diagnostics(
        self,
        db: &dyn HirDatabase,
        acc: &mut Vec<AnyDiagnostic>,
        style_lints: bool,
    ) {
        match self {
            AssocItem::Function(func) => {
                GenericDef::Function(func).diagnostics(db, acc);
                DefWithBody::from(func).diagnostics(db, acc, style_lints);
            }
            AssocItem::Const(const_) => {
                DefWithBody::from(const_).diagnostics(db, acc, style_lints);
            }
            AssocItem::TypeAlias(type_alias) => {
                GenericDef::TypeAlias(type_alias).diagnostics(db, acc);
                let tree_id = type_alias.id.lookup(db.upcast()).id;
                let tree_source_maps = tree_id.item_tree_with_source_map(db.upcast()).1;
                push_ty_diagnostics(
                    db,
                    acc,
                    db.type_for_type_alias_with_diagnostics(type_alias.id).1,
                    tree_source_maps.type_alias(tree_id.value).item(),
                );
                for diag in hir_ty::diagnostics::incorrect_case(db, type_alias.id.into()) {
                    acc.push(diag.into());
                }
            }
        }
    }
}

impl HasVisibility for AssocItem {
    fn visibility(&self, db: &dyn HirDatabase) -> Visibility {
        match self {
            AssocItem::Function(f) => f.visibility(db),
            AssocItem::Const(c) => c.visibility(db),
            AssocItem::TypeAlias(t) => t.visibility(db),
        }
    }
}

impl From<AssocItem> for ModuleDef {
    fn from(assoc: AssocItem) -> Self {
        match assoc {
            AssocItem::Function(it) => ModuleDef::Function(it),
            AssocItem::Const(it) => ModuleDef::Const(it),
            AssocItem::TypeAlias(it) => ModuleDef::TypeAlias(it),
        }
    }
}

#[derive(Clone, Copy, PartialEq, Eq, Debug, Hash)]
pub enum GenericDef {
    Function(Function),
    Adt(Adt),
    Trait(Trait),
    TraitAlias(TraitAlias),
    TypeAlias(TypeAlias),
    Impl(Impl),
    // consts can have type parameters from their parents (i.e. associated consts of traits)
    Const(Const),
    Static(Static),
}
impl_from!(
    Function,
    Adt(Struct, Enum, Union),
    Trait,
    TraitAlias,
    TypeAlias,
    Impl,
    Const,
    Static
    for GenericDef
);

impl GenericDef {
    pub fn params(self, db: &dyn HirDatabase) -> Vec<GenericParam> {
        let generics = db.generic_params(self.into());
        let ty_params = generics.iter_type_or_consts().map(|(local_id, _)| {
            let toc = TypeOrConstParam { id: TypeOrConstParamId { parent: self.into(), local_id } };
            match toc.split(db) {
                Either::Left(it) => GenericParam::ConstParam(it),
                Either::Right(it) => GenericParam::TypeParam(it),
            }
        });
        self.lifetime_params(db)
            .into_iter()
            .map(GenericParam::LifetimeParam)
            .chain(ty_params)
            .collect()
    }

    pub fn lifetime_params(self, db: &dyn HirDatabase) -> Vec<LifetimeParam> {
        let generics = db.generic_params(self.into());
        generics
            .iter_lt()
            .map(|(local_id, _)| LifetimeParam {
                id: LifetimeParamId { parent: self.into(), local_id },
            })
            .collect()
    }

    pub fn type_or_const_params(self, db: &dyn HirDatabase) -> Vec<TypeOrConstParam> {
        let generics = db.generic_params(self.into());
        generics
            .iter_type_or_consts()
            .map(|(local_id, _)| TypeOrConstParam {
                id: TypeOrConstParamId { parent: self.into(), local_id },
            })
            .collect()
    }

    fn id(self) -> GenericDefId {
        match self {
            GenericDef::Function(it) => it.id.into(),
            GenericDef::Adt(it) => it.into(),
            GenericDef::Trait(it) => it.id.into(),
            GenericDef::TraitAlias(it) => it.id.into(),
            GenericDef::TypeAlias(it) => it.id.into(),
            GenericDef::Impl(it) => it.id.into(),
            GenericDef::Const(it) => it.id.into(),
            GenericDef::Static(it) => it.id.into(),
        }
    }

    pub fn diagnostics(self, db: &dyn HirDatabase, acc: &mut Vec<AnyDiagnostic>) {
        let def = self.id();

        let item_tree_source_maps;
        let (generics, generics_source_map) = db.generic_params_with_source_map(def);

        if generics.is_empty() && generics.no_predicates() {
            return;
        }

        let source_map = match &generics_source_map {
            Some(it) => it,
            None => match def {
                GenericDefId::FunctionId(it) => {
                    let id = it.lookup(db.upcast()).id;
                    item_tree_source_maps = id.item_tree_with_source_map(db.upcast()).1;
                    item_tree_source_maps.function(id.value).generics()
                }
                GenericDefId::AdtId(AdtId::EnumId(it)) => {
                    let id = it.lookup(db.upcast()).id;
                    item_tree_source_maps = id.item_tree_with_source_map(db.upcast()).1;
                    item_tree_source_maps.enum_generic(id.value)
                }
                GenericDefId::AdtId(AdtId::StructId(it)) => {
                    let id = it.lookup(db.upcast()).id;
                    item_tree_source_maps = id.item_tree_with_source_map(db.upcast()).1;
                    item_tree_source_maps.strukt(id.value).generics()
                }
                GenericDefId::AdtId(AdtId::UnionId(it)) => {
                    let id = it.lookup(db.upcast()).id;
                    item_tree_source_maps = id.item_tree_with_source_map(db.upcast()).1;
                    item_tree_source_maps.union(id.value).generics()
                }
                GenericDefId::TraitId(it) => {
                    let id = it.lookup(db.upcast()).id;
                    item_tree_source_maps = id.item_tree_with_source_map(db.upcast()).1;
                    item_tree_source_maps.trait_generic(id.value)
                }
                GenericDefId::TraitAliasId(it) => {
                    let id = it.lookup(db.upcast()).id;
                    item_tree_source_maps = id.item_tree_with_source_map(db.upcast()).1;
                    item_tree_source_maps.trait_alias_generic(id.value)
                }
                GenericDefId::TypeAliasId(it) => {
                    let id = it.lookup(db.upcast()).id;
                    item_tree_source_maps = id.item_tree_with_source_map(db.upcast()).1;
                    item_tree_source_maps.type_alias(id.value).generics()
                }
                GenericDefId::ImplId(it) => {
                    let id = it.lookup(db.upcast()).id;
                    item_tree_source_maps = id.item_tree_with_source_map(db.upcast()).1;
                    item_tree_source_maps.impl_(id.value).generics()
                }
                GenericDefId::ConstId(_) => return,
                GenericDefId::StaticId(_) => return,
            },
        };

        push_ty_diagnostics(db, acc, db.generic_defaults_with_diagnostics(def).1, source_map);
        push_ty_diagnostics(
            db,
            acc,
            db.generic_predicates_without_parent_with_diagnostics(def).1,
            source_map,
        );
        for (param_id, param) in generics.iter_type_or_consts() {
            if let TypeOrConstParamData::ConstParamData(_) = param {
                push_ty_diagnostics(
                    db,
                    acc,
                    db.const_param_ty_with_diagnostics(ConstParamId::from_unchecked(
                        TypeOrConstParamId { parent: def, local_id: param_id },
                    ))
                    .1,
                    source_map,
                );
            }
        }
    }
}

// We cannot call this `Substitution` unfortunately...
#[derive(Debug)]
pub struct GenericSubstitution {
    def: GenericDefId,
    subst: Substitution,
    env: Arc<TraitEnvironment>,
}

impl GenericSubstitution {
    fn new(def: GenericDefId, subst: Substitution, env: Arc<TraitEnvironment>) -> Self {
        Self { def, subst, env }
    }

    pub fn types(&self, db: &dyn HirDatabase) -> Vec<(Symbol, Type)> {
        let container = match self.def {
            GenericDefId::ConstId(id) => Some(id.lookup(db.upcast()).container),
            GenericDefId::FunctionId(id) => Some(id.lookup(db.upcast()).container),
            GenericDefId::TypeAliasId(id) => Some(id.lookup(db.upcast()).container),
            _ => None,
        };
        let container_type_params = container
            .and_then(|container| match container {
                ItemContainerId::ImplId(container) => Some(container.into()),
                ItemContainerId::TraitId(container) => Some(container.into()),
                _ => None,
            })
            .map(|container| {
                db.generic_params(container)
                    .iter_type_or_consts()
                    .filter_map(|param| match param.1 {
                        TypeOrConstParamData::TypeParamData(param) => Some(param.name.clone()),
                        TypeOrConstParamData::ConstParamData(_) => None,
                    })
                    .collect::<Vec<_>>()
            });
        let generics = db.generic_params(self.def);
        let type_params = generics.iter_type_or_consts().filter_map(|param| match param.1 {
            TypeOrConstParamData::TypeParamData(param) => Some(param.name.clone()),
            TypeOrConstParamData::ConstParamData(_) => None,
        });
        // The `Substitution` is first self then container, we want the reverse order.
        let self_params = self.subst.type_parameters(Interner).zip(type_params);
        let container_params = self.subst.as_slice(Interner)[generics.len()..]
            .iter()
            .filter_map(|param| param.ty(Interner).cloned())
            .zip(container_type_params.into_iter().flatten());
        container_params
            .chain(self_params)
            .filter_map(|(ty, name)| {
                Some((name?.symbol().clone(), Type { ty, env: self.env.clone() }))
            })
            .collect()
    }
}

/// A single local definition.
#[derive(Clone, Copy, Debug, PartialEq, Eq, Hash)]
pub struct Local {
    pub(crate) parent: DefWithBodyId,
    pub(crate) binding_id: BindingId,
}

pub struct LocalSource {
    pub local: Local,
    pub source: InFile<Either<ast::IdentPat, ast::SelfParam>>,
}

impl LocalSource {
    pub fn as_ident_pat(&self) -> Option<&ast::IdentPat> {
        match &self.source.value {
            Either::Left(it) => Some(it),
            Either::Right(_) => None,
        }
    }

    pub fn into_ident_pat(self) -> Option<ast::IdentPat> {
        match self.source.value {
            Either::Left(it) => Some(it),
            Either::Right(_) => None,
        }
    }

    pub fn original_file(&self, db: &dyn HirDatabase) -> EditionedFileId {
        self.source.file_id.original_file(db.upcast())
    }

    pub fn file(&self) -> HirFileId {
        self.source.file_id
    }

    pub fn name(&self) -> Option<InFile<ast::Name>> {
        self.source.as_ref().map(|it| it.name()).transpose()
    }

    pub fn syntax(&self) -> &SyntaxNode {
        self.source.value.syntax()
    }

    pub fn syntax_ptr(self) -> InFile<SyntaxNodePtr> {
        self.source.map(|it| SyntaxNodePtr::new(it.syntax()))
    }
}

impl Local {
    pub fn is_param(self, db: &dyn HirDatabase) -> bool {
        // FIXME: This parses!
        let src = self.primary_source(db);
        match src.source.value {
            Either::Left(pat) => pat
                .syntax()
                .ancestors()
                .map(|it| it.kind())
                .take_while(|&kind| ast::Pat::can_cast(kind) || ast::Param::can_cast(kind))
                .any(ast::Param::can_cast),
            Either::Right(_) => true,
        }
    }

    pub fn as_self_param(self, db: &dyn HirDatabase) -> Option<SelfParam> {
        match self.parent {
            DefWithBodyId::FunctionId(func) if self.is_self(db) => Some(SelfParam { func }),
            _ => None,
        }
    }

    pub fn name(self, db: &dyn HirDatabase) -> Name {
        let body = db.body(self.parent);
        body[self.binding_id].name.clone()
    }

    pub fn is_self(self, db: &dyn HirDatabase) -> bool {
        self.name(db) == sym::self_.clone()
    }

    pub fn is_mut(self, db: &dyn HirDatabase) -> bool {
        let body = db.body(self.parent);
        body[self.binding_id].mode == BindingAnnotation::Mutable
    }

    pub fn is_ref(self, db: &dyn HirDatabase) -> bool {
        let body = db.body(self.parent);
        matches!(body[self.binding_id].mode, BindingAnnotation::Ref | BindingAnnotation::RefMut)
    }

    pub fn parent(self, _db: &dyn HirDatabase) -> DefWithBody {
        self.parent.into()
    }

    pub fn module(self, db: &dyn HirDatabase) -> Module {
        self.parent(db).module(db)
    }

    pub fn ty(self, db: &dyn HirDatabase) -> Type {
        let def = self.parent;
        let infer = db.infer(def);
        let ty = infer[self.binding_id].clone();
        Type::new(db, def, ty)
    }

    /// All definitions for this local. Example: `let (a$0, _) | (_, a$0) = it;`
    pub fn sources(self, db: &dyn HirDatabase) -> Vec<LocalSource> {
        let (body, source_map) = db.body_with_source_map(self.parent);
        match body.self_param.zip(source_map.self_param_syntax()) {
            Some((param, source)) if param == self.binding_id => {
                let root = source.file_syntax(db.upcast());
                vec![LocalSource {
                    local: self,
                    source: source.map(|ast| Either::Right(ast.to_node(&root))),
                }]
            }
            _ => source_map
                .patterns_for_binding(self.binding_id)
                .iter()
                .map(|&definition| {
                    let src = source_map.pat_syntax(definition).unwrap(); // Hmm...
                    let root = src.file_syntax(db.upcast());
                    LocalSource {
                        local: self,
                        source: src.map(|ast| match ast.to_node(&root) {
                            Either::Right(ast::Pat::IdentPat(it)) => Either::Left(it),
                            _ => unreachable!("local with non ident-pattern"),
                        }),
                    }
                })
                .collect(),
        }
    }

    /// The leftmost definition for this local. Example: `let (a$0, _) | (_, a) = it;`
    pub fn primary_source(self, db: &dyn HirDatabase) -> LocalSource {
        let (body, source_map) = db.body_with_source_map(self.parent);
        match body.self_param.zip(source_map.self_param_syntax()) {
            Some((param, source)) if param == self.binding_id => {
                let root = source.file_syntax(db.upcast());
                LocalSource {
                    local: self,
                    source: source.map(|ast| Either::Right(ast.to_node(&root))),
                }
            }
            _ => source_map
                .patterns_for_binding(self.binding_id)
                .first()
                .map(|&definition| {
                    let src = source_map.pat_syntax(definition).unwrap(); // Hmm...
                    let root = src.file_syntax(db.upcast());
                    LocalSource {
                        local: self,
                        source: src.map(|ast| match ast.to_node(&root) {
                            Either::Right(ast::Pat::IdentPat(it)) => Either::Left(it),
                            _ => unreachable!("local with non ident-pattern"),
                        }),
                    }
                })
                .unwrap(),
        }
    }
}

impl PartialOrd for Local {
    fn partial_cmp(&self, other: &Self) -> Option<std::cmp::Ordering> {
        Some(self.cmp(other))
    }
}

impl Ord for Local {
    fn cmp(&self, other: &Self) -> std::cmp::Ordering {
        self.binding_id.cmp(&other.binding_id)
    }
}

#[derive(Clone, Copy, Debug, PartialEq, Eq, Hash)]
pub struct DeriveHelper {
    pub(crate) derive: MacroId,
    pub(crate) idx: u32,
}

impl DeriveHelper {
    pub fn derive(&self) -> Macro {
        Macro { id: self.derive }
    }

    pub fn name(&self, db: &dyn HirDatabase) -> Name {
        match self.derive {
            MacroId::Macro2Id(it) => db
                .macro2_data(it)
                .helpers
                .as_deref()
                .and_then(|it| it.get(self.idx as usize))
                .cloned(),
            MacroId::MacroRulesId(_) => None,
            MacroId::ProcMacroId(proc_macro) => db
                .proc_macro_data(proc_macro)
                .helpers
                .as_deref()
                .and_then(|it| it.get(self.idx as usize))
                .cloned(),
        }
        .unwrap_or_else(Name::missing)
    }
}

// FIXME: Wrong name? This is could also be a registered attribute
#[derive(Clone, Copy, Debug, PartialEq, Eq, Hash)]
pub struct BuiltinAttr {
    krate: Option<CrateId>,
    idx: u32,
}

impl BuiltinAttr {
    // FIXME: consider crates\hir_def\src\nameres\attr_resolution.rs?
    pub(crate) fn by_name(db: &dyn HirDatabase, krate: Crate, name: &str) -> Option<Self> {
        if let builtin @ Some(_) = Self::builtin(name) {
            return builtin;
        }
        let idx = db
            .crate_def_map(krate.id)
            .registered_attrs()
            .iter()
            .position(|it| it.as_str() == name)? as u32;
        Some(BuiltinAttr { krate: Some(krate.id), idx })
    }

    fn builtin(name: &str) -> Option<Self> {
        hir_expand::inert_attr_macro::find_builtin_attr_idx(&Symbol::intern(name))
            .map(|idx| BuiltinAttr { krate: None, idx: idx as u32 })
    }

    pub fn name(&self, db: &dyn HirDatabase) -> Name {
        match self.krate {
            Some(krate) => Name::new_symbol_root(
                db.crate_def_map(krate).registered_attrs()[self.idx as usize].clone(),
            ),
            None => Name::new_symbol_root(Symbol::intern(
                hir_expand::inert_attr_macro::INERT_ATTRIBUTES[self.idx as usize].name,
            )),
        }
    }

    pub fn template(&self, _: &dyn HirDatabase) -> Option<AttributeTemplate> {
        match self.krate {
            Some(_) => None,
            None => {
                Some(hir_expand::inert_attr_macro::INERT_ATTRIBUTES[self.idx as usize].template)
            }
        }
    }
}

#[derive(Clone, Copy, Debug, PartialEq, Eq, Hash)]
pub struct ToolModule {
    krate: CrateId,
    idx: u32,
}

impl ToolModule {
    pub(crate) fn by_name(db: &dyn HirDatabase, krate: Crate, name: &str) -> Option<Self> {
        let krate = krate.id;
        let idx =
            db.crate_def_map(krate).registered_tools().iter().position(|it| it.as_str() == name)?
                as u32;
        Some(ToolModule { krate, idx })
    }

    pub fn name(&self, db: &dyn HirDatabase) -> Name {
        Name::new_symbol_root(
            db.crate_def_map(self.krate).registered_tools()[self.idx as usize].clone(),
        )
    }

    pub fn krate(&self) -> Crate {
        Crate { id: self.krate }
    }
}

#[derive(Clone, Copy, Debug, PartialEq, Eq, Hash)]
pub struct Label {
    pub(crate) parent: DefWithBodyId,
    pub(crate) label_id: LabelId,
}

impl Label {
    pub fn module(self, db: &dyn HirDatabase) -> Module {
        self.parent(db).module(db)
    }

    pub fn parent(self, _db: &dyn HirDatabase) -> DefWithBody {
        self.parent.into()
    }

    pub fn name(self, db: &dyn HirDatabase) -> Name {
        let body = db.body(self.parent);
        body[self.label_id].name.clone()
    }
}

#[derive(Clone, Copy, Debug, PartialEq, Eq, Hash)]
pub enum GenericParam {
    TypeParam(TypeParam),
    ConstParam(ConstParam),
    LifetimeParam(LifetimeParam),
}
impl_from!(TypeParam, ConstParam, LifetimeParam for GenericParam);

impl GenericParam {
    pub fn module(self, db: &dyn HirDatabase) -> Module {
        match self {
            GenericParam::TypeParam(it) => it.module(db),
            GenericParam::ConstParam(it) => it.module(db),
            GenericParam::LifetimeParam(it) => it.module(db),
        }
    }

    pub fn name(self, db: &dyn HirDatabase) -> Name {
        match self {
            GenericParam::TypeParam(it) => it.name(db),
            GenericParam::ConstParam(it) => it.name(db),
            GenericParam::LifetimeParam(it) => it.name(db),
        }
    }

    pub fn parent(self) -> GenericDef {
        match self {
            GenericParam::TypeParam(it) => it.id.parent().into(),
            GenericParam::ConstParam(it) => it.id.parent().into(),
            GenericParam::LifetimeParam(it) => it.id.parent.into(),
        }
    }

    pub fn variance(self, db: &dyn HirDatabase) -> Option<Variance> {
        let parent = match self {
            GenericParam::TypeParam(it) => it.id.parent(),
            // const parameters are always invariant
            GenericParam::ConstParam(_) => return None,
            GenericParam::LifetimeParam(it) => it.id.parent,
        };
        let generics = hir_ty::generics::generics(db.upcast(), parent);
        let index = match self {
            GenericParam::TypeParam(it) => generics.type_or_const_param_idx(it.id.into())?,
            GenericParam::ConstParam(_) => return None,
            GenericParam::LifetimeParam(it) => generics.lifetime_idx(it.id)?,
        };
        db.variances_of(parent)?.get(index).copied()
    }
}

#[derive(Clone, Copy, Debug, PartialEq, Eq, Hash)]
pub struct TypeParam {
    pub(crate) id: TypeParamId,
}

impl TypeParam {
    pub fn merge(self) -> TypeOrConstParam {
        TypeOrConstParam { id: self.id.into() }
    }

    pub fn name(self, db: &dyn HirDatabase) -> Name {
        self.merge().name(db)
    }

    pub fn module(self, db: &dyn HirDatabase) -> Module {
        self.id.parent().module(db.upcast()).into()
    }

    /// Is this type parameter implicitly introduced (eg. `Self` in a trait or an `impl Trait`
    /// argument)?
    pub fn is_implicit(self, db: &dyn HirDatabase) -> bool {
        let params = db.generic_params(self.id.parent());
        let data = &params[self.id.local_id()];
        match data.type_param().unwrap().provenance {
            hir_def::generics::TypeParamProvenance::TypeParamList => false,
            hir_def::generics::TypeParamProvenance::TraitSelf
            | hir_def::generics::TypeParamProvenance::ArgumentImplTrait => true,
        }
    }

    pub fn ty(self, db: &dyn HirDatabase) -> Type {
        let resolver = self.id.parent().resolver(db.upcast());
        let ty =
            TyKind::Placeholder(hir_ty::to_placeholder_idx(db, self.id.into())).intern(Interner);
        Type::new_with_resolver_inner(db, &resolver, ty)
    }

    /// FIXME: this only lists trait bounds from the item defining the type
    /// parameter, not additional bounds that might be added e.g. by a method if
    /// the parameter comes from an impl!
    pub fn trait_bounds(self, db: &dyn HirDatabase) -> Vec<Trait> {
        db.generic_predicates_for_param(self.id.parent(), self.id.into(), None)
            .iter()
            .filter_map(|pred| match &pred.skip_binders().skip_binders() {
                hir_ty::WhereClause::Implemented(trait_ref) => {
                    Some(Trait::from(trait_ref.hir_trait_id()))
                }
                _ => None,
            })
            .collect()
    }

    pub fn default(self, db: &dyn HirDatabase) -> Option<Type> {
        let ty = generic_arg_from_param(db, self.id.into())?;
        let resolver = self.id.parent().resolver(db.upcast());
        match ty.data(Interner) {
            GenericArgData::Ty(it) if *it.kind(Interner) != TyKind::Error => {
                Some(Type::new_with_resolver_inner(db, &resolver, it.clone()))
            }
            _ => None,
        }
    }

    pub fn is_unstable(self, db: &dyn HirDatabase) -> bool {
        db.attrs(GenericParamId::from(self.id).into()).is_unstable()
    }
}

#[derive(Clone, Copy, Debug, PartialEq, Eq, Hash)]
pub struct LifetimeParam {
    pub(crate) id: LifetimeParamId,
}

impl LifetimeParam {
    pub fn name(self, db: &dyn HirDatabase) -> Name {
        let params = db.generic_params(self.id.parent);
        params[self.id.local_id].name.clone()
    }

    pub fn module(self, db: &dyn HirDatabase) -> Module {
        self.id.parent.module(db.upcast()).into()
    }

    pub fn parent(self, _db: &dyn HirDatabase) -> GenericDef {
        self.id.parent.into()
    }
}

#[derive(Clone, Copy, Debug, PartialEq, Eq, Hash)]
pub struct ConstParam {
    pub(crate) id: ConstParamId,
}

impl ConstParam {
    pub fn merge(self) -> TypeOrConstParam {
        TypeOrConstParam { id: self.id.into() }
    }

    pub fn name(self, db: &dyn HirDatabase) -> Name {
        let params = db.generic_params(self.id.parent());
        match params[self.id.local_id()].name() {
            Some(it) => it.clone(),
            None => {
                never!();
                Name::missing()
            }
        }
    }

    pub fn module(self, db: &dyn HirDatabase) -> Module {
        self.id.parent().module(db.upcast()).into()
    }

    pub fn parent(self, _db: &dyn HirDatabase) -> GenericDef {
        self.id.parent().into()
    }

    pub fn ty(self, db: &dyn HirDatabase) -> Type {
        Type::new(db, self.id.parent(), db.const_param_ty(self.id))
    }

    pub fn default(self, db: &dyn HirDatabase, edition: Edition) -> Option<ast::ConstArg> {
        let arg = generic_arg_from_param(db, self.id.into())?;
        known_const_to_ast(arg.constant(Interner)?, db, edition)
    }
}

fn generic_arg_from_param(db: &dyn HirDatabase, id: TypeOrConstParamId) -> Option<GenericArg> {
    let local_idx = hir_ty::param_idx(db, id)?;
    let defaults = db.generic_defaults(id.parent);
    let ty = defaults.get(local_idx)?.clone();
    let subst = TyBuilder::placeholder_subst(db, id.parent);
    Some(ty.substitute(Interner, &subst))
}

#[derive(Clone, Copy, Debug, PartialEq, Eq, Hash)]
pub struct TypeOrConstParam {
    pub(crate) id: TypeOrConstParamId,
}

impl TypeOrConstParam {
    pub fn name(self, db: &dyn HirDatabase) -> Name {
        let params = db.generic_params(self.id.parent);
        match params[self.id.local_id].name() {
            Some(n) => n.clone(),
            _ => Name::missing(),
        }
    }

    pub fn module(self, db: &dyn HirDatabase) -> Module {
        self.id.parent.module(db.upcast()).into()
    }

    pub fn parent(self, _db: &dyn HirDatabase) -> GenericDef {
        self.id.parent.into()
    }

    pub fn split(self, db: &dyn HirDatabase) -> Either<ConstParam, TypeParam> {
        let params = db.generic_params(self.id.parent);
        match &params[self.id.local_id] {
            hir_def::generics::TypeOrConstParamData::TypeParamData(_) => {
                Either::Right(TypeParam { id: TypeParamId::from_unchecked(self.id) })
            }
            hir_def::generics::TypeOrConstParamData::ConstParamData(_) => {
                Either::Left(ConstParam { id: ConstParamId::from_unchecked(self.id) })
            }
        }
    }

    pub fn ty(self, db: &dyn HirDatabase) -> Type {
        match self.split(db) {
            Either::Left(it) => it.ty(db),
            Either::Right(it) => it.ty(db),
        }
    }

    pub fn as_type_param(self, db: &dyn HirDatabase) -> Option<TypeParam> {
        let params = db.generic_params(self.id.parent);
        match &params[self.id.local_id] {
            hir_def::generics::TypeOrConstParamData::TypeParamData(_) => {
                Some(TypeParam { id: TypeParamId::from_unchecked(self.id) })
            }
            hir_def::generics::TypeOrConstParamData::ConstParamData(_) => None,
        }
    }

    pub fn as_const_param(self, db: &dyn HirDatabase) -> Option<ConstParam> {
        let params = db.generic_params(self.id.parent);
        match &params[self.id.local_id] {
            hir_def::generics::TypeOrConstParamData::TypeParamData(_) => None,
            hir_def::generics::TypeOrConstParamData::ConstParamData(_) => {
                Some(ConstParam { id: ConstParamId::from_unchecked(self.id) })
            }
        }
    }
}

#[derive(Debug, Clone, Copy, PartialEq, Eq, Hash)]
pub struct Impl {
    pub(crate) id: ImplId,
}

impl Impl {
    pub fn all_in_crate(db: &dyn HirDatabase, krate: Crate) -> Vec<Impl> {
        let inherent = db.inherent_impls_in_crate(krate.id);
        let trait_ = db.trait_impls_in_crate(krate.id);

        inherent.all_impls().chain(trait_.all_impls()).map(Self::from).collect()
    }

    pub fn all_in_module(db: &dyn HirDatabase, module: Module) -> Vec<Impl> {
        module.id.def_map(db.upcast())[module.id.local_id].scope.impls().map(Into::into).collect()
    }

    pub fn all_for_type(db: &dyn HirDatabase, Type { ty, env }: Type) -> Vec<Impl> {
        let def_crates = match method_resolution::def_crates(db, &ty, env.krate) {
            Some(def_crates) => def_crates,
            None => return Vec::new(),
        };

        let filter = |impl_def: &Impl| {
            let self_ty = impl_def.self_ty(db);
            let rref = self_ty.remove_ref();
            ty.equals_ctor(rref.as_ref().map_or(&self_ty.ty, |it| &it.ty))
        };

        let fp = TyFingerprint::for_inherent_impl(&ty);
        let fp = match fp {
            Some(fp) => fp,
            None => return Vec::new(),
        };

        let mut all = Vec::new();
        def_crates.iter().for_each(|&id| {
            all.extend(
                db.inherent_impls_in_crate(id)
                    .for_self_ty(&ty)
                    .iter()
                    .cloned()
                    .map(Self::from)
                    .filter(filter),
            )
        });

        for id in def_crates
            .iter()
            .flat_map(|&id| Crate { id }.transitive_reverse_dependencies(db))
            .map(|Crate { id }| id)
        {
            all.extend(
                db.trait_impls_in_crate(id)
                    .for_self_ty_without_blanket_impls(fp)
                    .map(Self::from)
                    .filter(filter),
            );
        }

        if let Some(block) =
            ty.adt_id(Interner).and_then(|def| def.0.module(db.upcast()).containing_block())
        {
            if let Some(inherent_impls) = db.inherent_impls_in_block(block) {
                all.extend(
                    inherent_impls.for_self_ty(&ty).iter().cloned().map(Self::from).filter(filter),
                );
            }
            if let Some(trait_impls) = db.trait_impls_in_block(block) {
                all.extend(
                    trait_impls
                        .for_self_ty_without_blanket_impls(fp)
                        .map(Self::from)
                        .filter(filter),
                );
            }
        }

        all
    }

    pub fn all_for_trait(db: &dyn HirDatabase, trait_: Trait) -> Vec<Impl> {
        let module = trait_.module(db);
        let krate = module.krate();
        let mut all = Vec::new();
        for Crate { id } in krate.transitive_reverse_dependencies(db) {
            let impls = db.trait_impls_in_crate(id);
            all.extend(impls.for_trait(trait_.id).map(Self::from))
        }
        if let Some(block) = module.id.containing_block() {
            if let Some(trait_impls) = db.trait_impls_in_block(block) {
                all.extend(trait_impls.for_trait(trait_.id).map(Self::from));
            }
        }
        all
    }

    pub fn trait_(self, db: &dyn HirDatabase) -> Option<Trait> {
        let trait_ref = db.impl_trait(self.id)?;
        let id = trait_ref.skip_binders().hir_trait_id();
        Some(Trait { id })
    }

    pub fn trait_ref(self, db: &dyn HirDatabase) -> Option<TraitRef> {
        let substs = TyBuilder::placeholder_subst(db, self.id);
        let trait_ref = db.impl_trait(self.id)?.substitute(Interner, &substs);
        let resolver = self.id.resolver(db.upcast());
        Some(TraitRef::new_with_resolver(db, &resolver, trait_ref))
    }

    pub fn self_ty(self, db: &dyn HirDatabase) -> Type {
        let resolver = self.id.resolver(db.upcast());
        let substs = TyBuilder::placeholder_subst(db, self.id);
        let ty = db.impl_self_ty(self.id).substitute(Interner, &substs);
        Type::new_with_resolver_inner(db, &resolver, ty)
    }

    pub fn items(self, db: &dyn HirDatabase) -> Vec<AssocItem> {
        db.impl_data(self.id).items.iter().map(|&(_, it)| it.into()).collect()
    }

    pub fn is_negative(self, db: &dyn HirDatabase) -> bool {
        db.impl_data(self.id).is_negative
    }

    pub fn is_unsafe(self, db: &dyn HirDatabase) -> bool {
        db.impl_data(self.id).is_unsafe
    }

    pub fn module(self, db: &dyn HirDatabase) -> Module {
        self.id.lookup(db.upcast()).container.into()
    }

    pub fn as_builtin_derive_path(self, db: &dyn HirDatabase) -> Option<InMacroFile<ast::Path>> {
        let src = self.source(db)?;

        let macro_file = src.file_id.macro_file()?;
        let loc = macro_file.macro_call_id.lookup(db.upcast());
        let (derive_attr, derive_index) = match loc.kind {
            MacroCallKind::Derive { ast_id, derive_attr_index, derive_index, .. } => {
                let module_id = self.id.lookup(db.upcast()).container;
                (
                    db.crate_def_map(module_id.krate())[module_id.local_id]
                        .scope
                        .derive_macro_invoc(ast_id, derive_attr_index)?,
                    derive_index,
                )
            }
            _ => return None,
        };
        let file_id = MacroFileId { macro_call_id: derive_attr };
        let path = db
            .parse_macro_expansion(file_id)
            .value
            .0
            .syntax_node()
            .children()
            .nth(derive_index as usize)
            .and_then(<ast::Attr as AstNode>::cast)
            .and_then(|it| it.path())?;
        Some(InMacroFile { file_id, value: path })
    }

    pub fn check_orphan_rules(self, db: &dyn HirDatabase) -> bool {
        check_orphan_rules(db, self.id)
    }

    fn all_macro_calls(&self, db: &dyn HirDatabase) -> Box<[(AstId<ast::Item>, MacroCallId)]> {
        db.impl_data(self.id)
            .macro_calls
            .as_ref()
            .map(|it| it.as_ref().clone().into_boxed_slice())
            .unwrap_or_default()
    }
}

#[derive(Clone, PartialEq, Eq, Debug, Hash)]
pub struct TraitRef {
    env: Arc<TraitEnvironment>,
    trait_ref: hir_ty::TraitRef,
}

impl TraitRef {
    pub(crate) fn new_with_resolver(
        db: &dyn HirDatabase,
        resolver: &Resolver,
        trait_ref: hir_ty::TraitRef,
    ) -> TraitRef {
        let env = resolver
            .generic_def()
            .map_or_else(|| TraitEnvironment::empty(resolver.krate()), |d| db.trait_environment(d));
        TraitRef { env, trait_ref }
    }

    pub fn trait_(&self) -> Trait {
        let id = self.trait_ref.hir_trait_id();
        Trait { id }
    }

    pub fn self_ty(&self) -> Type {
        let ty = self.trait_ref.self_type_parameter(Interner);
        Type { env: self.env.clone(), ty }
    }

    /// Returns `idx`-th argument of this trait reference if it is a type argument. Note that the
    /// first argument is the `Self` type.
    pub fn get_type_argument(&self, idx: usize) -> Option<Type> {
        self.trait_ref
            .substitution
            .as_slice(Interner)
            .get(idx)
            .and_then(|arg| arg.ty(Interner))
            .cloned()
            .map(|ty| Type { env: self.env.clone(), ty })
    }
}

#[derive(Clone, Debug, PartialEq, Eq, Hash)]
pub struct Closure {
    id: ClosureId,
    subst: Substitution,
}

impl From<Closure> for ClosureId {
    fn from(value: Closure) -> Self {
        value.id
    }
}

impl Closure {
    fn as_ty(self) -> Ty {
        TyKind::Closure(self.id, self.subst).intern(Interner)
    }

    pub fn display_with_id(&self, db: &dyn HirDatabase, edition: Edition) -> String {
        self.clone()
            .as_ty()
            .display(db, edition)
            .with_closure_style(ClosureStyle::ClosureWithId)
            .to_string()
    }

    pub fn display_with_impl(&self, db: &dyn HirDatabase, edition: Edition) -> String {
        self.clone()
            .as_ty()
            .display(db, edition)
            .with_closure_style(ClosureStyle::ImplFn)
            .to_string()
    }

    pub fn captured_items(&self, db: &dyn HirDatabase) -> Vec<ClosureCapture> {
        let owner = db.lookup_intern_closure((self.id).into()).0;
        let infer = &db.infer(owner);
        let info = infer.closure_info(&self.id);
        info.0
            .iter()
            .cloned()
            .map(|capture| ClosureCapture { owner, closure: self.id, capture })
            .collect()
    }

    pub fn capture_types(&self, db: &dyn HirDatabase) -> Vec<Type> {
        let owner = db.lookup_intern_closure((self.id).into()).0;
        let infer = &db.infer(owner);
        let (captures, _) = infer.closure_info(&self.id);
        captures
            .iter()
            .map(|capture| Type {
                env: db.trait_environment_for_body(owner),
                ty: capture.ty(&self.subst),
            })
            .collect()
    }

    pub fn fn_trait(&self, db: &dyn HirDatabase) -> FnTrait {
        let owner = db.lookup_intern_closure((self.id).into()).0;
        let infer = &db.infer(owner);
        let info = infer.closure_info(&self.id);
        info.1
    }
}

#[derive(Clone, Debug, PartialEq, Eq)]
pub struct ClosureCapture {
    owner: DefWithBodyId,
    closure: ClosureId,
    capture: hir_ty::CapturedItem,
}

impl ClosureCapture {
    pub fn local(&self) -> Local {
        Local { parent: self.owner, binding_id: self.capture.local() }
    }

    /// Returns whether this place has any field (aka. non-deref) projections.
    pub fn has_field_projections(&self) -> bool {
        self.capture.has_field_projections()
    }

    pub fn usages(&self) -> CaptureUsages {
        CaptureUsages { parent: self.owner, spans: self.capture.spans() }
    }

    pub fn kind(&self) -> CaptureKind {
        match self.capture.kind() {
            hir_ty::CaptureKind::ByRef(
                hir_ty::mir::BorrowKind::Shallow | hir_ty::mir::BorrowKind::Shared,
            ) => CaptureKind::SharedRef,
            hir_ty::CaptureKind::ByRef(hir_ty::mir::BorrowKind::Mut {
                kind: MutBorrowKind::ClosureCapture,
            }) => CaptureKind::UniqueSharedRef,
            hir_ty::CaptureKind::ByRef(hir_ty::mir::BorrowKind::Mut {
                kind: MutBorrowKind::Default | MutBorrowKind::TwoPhasedBorrow,
            }) => CaptureKind::MutableRef,
            hir_ty::CaptureKind::ByValue => CaptureKind::Move,
        }
    }

    /// Converts the place to a name that can be inserted into source code.
    pub fn place_to_name(&self, db: &dyn HirDatabase) -> String {
        self.capture.place_to_name(self.owner, db)
    }

    pub fn display_place_source_code(&self, db: &dyn HirDatabase) -> String {
        self.capture.display_place_source_code(self.owner, db)
    }

    pub fn display_place(&self, db: &dyn HirDatabase) -> String {
        self.capture.display_place(self.owner, db)
    }
}

#[derive(Clone, Copy, PartialEq, Eq)]
pub enum CaptureKind {
    SharedRef,
    UniqueSharedRef,
    MutableRef,
    Move,
}

#[derive(Debug, Clone)]
pub struct CaptureUsages {
    parent: DefWithBodyId,
    spans: SmallVec<[mir::MirSpan; 3]>,
}

impl CaptureUsages {
    pub fn sources(&self, db: &dyn HirDatabase) -> Vec<CaptureUsageSource> {
        let (body, source_map) = db.body_with_source_map(self.parent);
        let mut result = Vec::with_capacity(self.spans.len());
        for &span in self.spans.iter() {
            let is_ref = span.is_ref_span(&body);
            match span {
                mir::MirSpan::ExprId(expr) => {
                    if let Ok(expr) = source_map.expr_syntax(expr) {
                        result.push(CaptureUsageSource { is_ref, source: expr })
                    }
                }
                mir::MirSpan::PatId(pat) => {
                    if let Ok(pat) = source_map.pat_syntax(pat) {
                        result.push(CaptureUsageSource { is_ref, source: pat });
                    }
                }
                mir::MirSpan::BindingId(binding) => result.extend(
                    source_map
                        .patterns_for_binding(binding)
                        .iter()
                        .filter_map(|&pat| source_map.pat_syntax(pat).ok())
                        .map(|pat| CaptureUsageSource { is_ref, source: pat }),
                ),
                mir::MirSpan::SelfParam | mir::MirSpan::Unknown => {
                    unreachable!("invalid capture usage span")
                }
            }
        }
        result
    }
}

#[derive(Debug)]
pub struct CaptureUsageSource {
    is_ref: bool,
    source: InFile<AstPtr<Either<ast::Expr, ast::Pat>>>,
}

impl CaptureUsageSource {
    pub fn source(&self) -> AstPtr<Either<ast::Expr, ast::Pat>> {
        self.source.value
    }

    pub fn file_id(&self) -> HirFileId {
        self.source.file_id
    }

    pub fn is_ref(&self) -> bool {
        self.is_ref
    }
}

#[derive(Clone, PartialEq, Eq, Debug, Hash)]
pub struct Type {
    env: Arc<TraitEnvironment>,
    ty: Ty,
}

impl Type {
    pub(crate) fn new_with_resolver(db: &dyn HirDatabase, resolver: &Resolver, ty: Ty) -> Type {
        Type::new_with_resolver_inner(db, resolver, ty)
    }

    pub(crate) fn new_with_resolver_inner(
        db: &dyn HirDatabase,
        resolver: &Resolver,
        ty: Ty,
    ) -> Type {
        let environment = resolver
            .generic_def()
            .map_or_else(|| TraitEnvironment::empty(resolver.krate()), |d| db.trait_environment(d));
        Type { env: environment, ty }
    }

    pub(crate) fn new_for_crate(krate: CrateId, ty: Ty) -> Type {
        Type { env: TraitEnvironment::empty(krate), ty }
    }

    fn new(db: &dyn HirDatabase, lexical_env: impl HasResolver, ty: Ty) -> Type {
        let resolver = lexical_env.resolver(db.upcast());
        let environment = resolver
            .generic_def()
            .map_or_else(|| TraitEnvironment::empty(resolver.krate()), |d| db.trait_environment(d));
        Type { env: environment, ty }
    }

    fn from_def(db: &dyn HirDatabase, def: impl Into<TyDefId> + HasResolver) -> Type {
        let ty = db.ty(def.into());
        let substs = TyBuilder::unknown_subst(
            db,
            match def.into() {
                TyDefId::AdtId(it) => GenericDefId::AdtId(it),
                TyDefId::TypeAliasId(it) => GenericDefId::TypeAliasId(it),
                TyDefId::BuiltinType(_) => return Type::new(db, def, ty.skip_binders().clone()),
            },
        );
        Type::new(db, def, ty.substitute(Interner, &substs))
    }

    fn from_value_def(db: &dyn HirDatabase, def: impl Into<ValueTyDefId> + HasResolver) -> Type {
        let Some(ty) = db.value_ty(def.into()) else {
            return Type::new(db, def, TyKind::Error.intern(Interner));
        };
        let substs = TyBuilder::unknown_subst(
            db,
            match def.into() {
                ValueTyDefId::ConstId(it) => GenericDefId::ConstId(it),
                ValueTyDefId::FunctionId(it) => GenericDefId::FunctionId(it),
                ValueTyDefId::StructId(it) => GenericDefId::AdtId(AdtId::StructId(it)),
                ValueTyDefId::UnionId(it) => GenericDefId::AdtId(AdtId::UnionId(it)),
                ValueTyDefId::EnumVariantId(it) => {
                    GenericDefId::AdtId(AdtId::EnumId(it.lookup(db.upcast()).parent))
                }
                ValueTyDefId::StaticId(_) => return Type::new(db, def, ty.skip_binders().clone()),
            },
        );
        Type::new(db, def, ty.substitute(Interner, &substs))
    }

    pub fn new_slice(ty: Type) -> Type {
        Type { env: ty.env, ty: TyBuilder::slice(ty.ty) }
    }

    pub fn new_tuple(krate: CrateId, tys: &[Type]) -> Type {
        let tys = tys.iter().map(|it| it.ty.clone());
        Type { env: TraitEnvironment::empty(krate), ty: TyBuilder::tuple_with(tys) }
    }

    pub fn is_unit(&self) -> bool {
        matches!(self.ty.kind(Interner), TyKind::Tuple(0, ..))
    }

    pub fn is_bool(&self) -> bool {
        matches!(self.ty.kind(Interner), TyKind::Scalar(Scalar::Bool))
    }

    pub fn is_str(&self) -> bool {
        matches!(self.ty.kind(Interner), TyKind::Str)
    }

    pub fn is_never(&self) -> bool {
        matches!(self.ty.kind(Interner), TyKind::Never)
    }

    pub fn is_mutable_reference(&self) -> bool {
        matches!(self.ty.kind(Interner), TyKind::Ref(hir_ty::Mutability::Mut, ..))
    }

    pub fn is_reference(&self) -> bool {
        matches!(self.ty.kind(Interner), TyKind::Ref(..))
    }

    pub fn contains_reference(&self, db: &dyn HirDatabase) -> bool {
        return go(db, self.env.krate, &self.ty);

        fn go(db: &dyn HirDatabase, krate: CrateId, ty: &Ty) -> bool {
            match ty.kind(Interner) {
                // Reference itself
                TyKind::Ref(_, _, _) => true,

                // For non-phantom_data adts we check variants/fields as well as generic parameters
                TyKind::Adt(adt_id, substitution)
                    if !db.adt_datum(krate, *adt_id).flags.phantom_data =>
                {
                    let adt_datum = &db.adt_datum(krate, *adt_id);
                    let adt_datum_bound =
                        adt_datum.binders.clone().substitute(Interner, substitution);
                    adt_datum_bound
                        .variants
                        .into_iter()
                        .flat_map(|variant| variant.fields.into_iter())
                        .any(|ty| go(db, krate, &ty))
                        || substitution
                            .iter(Interner)
                            .filter_map(|x| x.ty(Interner))
                            .any(|ty| go(db, krate, ty))
                }
                // And for `PhantomData<T>`, we check `T`.
                TyKind::Adt(_, substitution)
                | TyKind::Tuple(_, substitution)
                | TyKind::OpaqueType(_, substitution)
                | TyKind::AssociatedType(_, substitution)
                | TyKind::FnDef(_, substitution) => substitution
                    .iter(Interner)
                    .filter_map(|x| x.ty(Interner))
                    .any(|ty| go(db, krate, ty)),

                // For `[T]` or `*T` we check `T`
                TyKind::Array(ty, _) | TyKind::Slice(ty) | TyKind::Raw(_, ty) => go(db, krate, ty),

                // Consider everything else as not reference
                _ => false,
            }
        }
    }

    pub fn as_reference(&self) -> Option<(Type, Mutability)> {
        let (ty, _lt, m) = self.ty.as_reference()?;
        let m = Mutability::from_mutable(matches!(m, hir_ty::Mutability::Mut));
        Some((self.derived(ty.clone()), m))
    }

    pub fn add_reference(&self, mutability: Mutability) -> Type {
        let ty_mutability = match mutability {
            Mutability::Shared => hir_ty::Mutability::Not,
            Mutability::Mut => hir_ty::Mutability::Mut,
        };
        self.derived(TyKind::Ref(ty_mutability, error_lifetime(), self.ty.clone()).intern(Interner))
    }

    pub fn is_slice(&self) -> bool {
        matches!(self.ty.kind(Interner), TyKind::Slice(..))
    }

    pub fn is_usize(&self) -> bool {
        matches!(self.ty.kind(Interner), TyKind::Scalar(Scalar::Uint(UintTy::Usize)))
    }

    pub fn is_float(&self) -> bool {
        matches!(self.ty.kind(Interner), TyKind::Scalar(Scalar::Float(_)))
    }

    pub fn is_char(&self) -> bool {
        matches!(self.ty.kind(Interner), TyKind::Scalar(Scalar::Char))
    }

    pub fn is_int_or_uint(&self) -> bool {
        matches!(self.ty.kind(Interner), TyKind::Scalar(Scalar::Int(_) | Scalar::Uint(_)))
    }

    pub fn is_scalar(&self) -> bool {
        matches!(self.ty.kind(Interner), TyKind::Scalar(_))
    }

    pub fn is_tuple(&self) -> bool {
        matches!(self.ty.kind(Interner), TyKind::Tuple(..))
    }

    pub fn remove_ref(&self) -> Option<Type> {
        match &self.ty.kind(Interner) {
            TyKind::Ref(.., ty) => Some(self.derived(ty.clone())),
            _ => None,
        }
    }

    pub fn as_slice(&self) -> Option<Type> {
        match &self.ty.kind(Interner) {
            TyKind::Slice(ty) => Some(self.derived(ty.clone())),
            _ => None,
        }
    }

    pub fn strip_references(&self) -> Type {
        self.derived(self.ty.strip_references().clone())
    }

    pub fn strip_reference(&self) -> Type {
        self.derived(self.ty.strip_reference().clone())
    }

    pub fn is_unknown(&self) -> bool {
        self.ty.is_unknown()
    }

    /// Checks that particular type `ty` implements `std::future::IntoFuture` or
    /// `std::future::Future` and returns the `Output` associated type.
    /// This function is used in `.await` syntax completion.
    pub fn into_future_output(&self, db: &dyn HirDatabase) -> Option<Type> {
        let trait_ = db
            .lang_item(self.env.krate, LangItem::IntoFutureIntoFuture)
            .and_then(|it| {
                let into_future_fn = it.as_function()?;
                let assoc_item = as_assoc_item(db, AssocItem::Function, into_future_fn)?;
                let into_future_trait = assoc_item.container_or_implemented_trait(db)?;
                Some(into_future_trait.id)
            })
            .or_else(|| {
                let future_trait = db.lang_item(self.env.krate, LangItem::Future)?;
                future_trait.as_trait()
            })?;

        let canonical_ty =
            Canonical { value: self.ty.clone(), binders: CanonicalVarKinds::empty(Interner) };
        if !method_resolution::implements_trait_unique(&canonical_ty, db, &self.env, trait_) {
            return None;
        }

        let output_assoc_type = db
            .trait_data(trait_)
            .associated_type_by_name(&Name::new_symbol_root(sym::Output.clone()))?;
        self.normalize_trait_assoc_type(db, &[], output_assoc_type.into())
    }

    /// This does **not** resolve `IntoFuture`, only `Future`.
    pub fn future_output(self, db: &dyn HirDatabase) -> Option<Type> {
        let future_output =
            db.lang_item(self.env.krate, LangItem::FutureOutput)?.as_type_alias()?;
        self.normalize_trait_assoc_type(db, &[], future_output.into())
    }

    /// This does **not** resolve `IntoIterator`, only `Iterator`.
    pub fn iterator_item(self, db: &dyn HirDatabase) -> Option<Type> {
        let iterator_trait = db.lang_item(self.env.krate, LangItem::Iterator)?.as_trait()?;
        let iterator_item = db
            .trait_data(iterator_trait)
            .associated_type_by_name(&Name::new_symbol_root(sym::Item.clone()))?;
        self.normalize_trait_assoc_type(db, &[], iterator_item.into())
    }

    pub fn impls_iterator(self, db: &dyn HirDatabase) -> bool {
        let Some(iterator_trait) =
            db.lang_item(self.env.krate, LangItem::Iterator).and_then(|it| it.as_trait())
        else {
            return false;
        };
        let canonical_ty =
            Canonical { value: self.ty.clone(), binders: CanonicalVarKinds::empty(Interner) };
        method_resolution::implements_trait_unique(&canonical_ty, db, &self.env, iterator_trait)
    }

    /// Resolves the projection `<Self as IntoIterator>::IntoIter` and returns the resulting type
    pub fn into_iterator_iter(self, db: &dyn HirDatabase) -> Option<Type> {
        let trait_ = db.lang_item(self.env.krate, LangItem::IntoIterIntoIter).and_then(|it| {
            let into_iter_fn = it.as_function()?;
            let assoc_item = as_assoc_item(db, AssocItem::Function, into_iter_fn)?;
            let into_iter_trait = assoc_item.container_or_implemented_trait(db)?;
            Some(into_iter_trait.id)
        })?;

        let canonical_ty =
            Canonical { value: self.ty.clone(), binders: CanonicalVarKinds::empty(Interner) };
        if !method_resolution::implements_trait_unique(&canonical_ty, db, &self.env, trait_) {
            return None;
        }

        let into_iter_assoc_type = db
            .trait_data(trait_)
            .associated_type_by_name(&Name::new_symbol_root(sym::IntoIter.clone()))?;
        self.normalize_trait_assoc_type(db, &[], into_iter_assoc_type.into())
    }

    /// Checks that particular type `ty` implements `std::ops::FnOnce`.
    ///
    /// This function can be used to check if a particular type is callable, since FnOnce is a
    /// supertrait of Fn and FnMut, so all callable types implements at least FnOnce.
    pub fn impls_fnonce(&self, db: &dyn HirDatabase) -> bool {
        let fnonce_trait = match FnTrait::FnOnce.get_id(db, self.env.krate) {
            Some(it) => it,
            None => return false,
        };

        let canonical_ty =
            Canonical { value: self.ty.clone(), binders: CanonicalVarKinds::empty(Interner) };
        method_resolution::implements_trait_unique(&canonical_ty, db, &self.env, fnonce_trait)
    }

    // FIXME: Find better API that also handles const generics
    pub fn impls_trait(&self, db: &dyn HirDatabase, trait_: Trait, args: &[Type]) -> bool {
        let mut it = args.iter().map(|t| t.ty.clone());
        let trait_ref = TyBuilder::trait_ref(db, trait_.id)
            .push(self.ty.clone())
            .fill(|x| {
                match x {
                    ParamKind::Type => {
                        it.next().unwrap_or_else(|| TyKind::Error.intern(Interner)).cast(Interner)
                    }
                    ParamKind::Const(ty) => {
                        // FIXME: this code is not covered in tests.
                        unknown_const_as_generic(ty.clone())
                    }
                    ParamKind::Lifetime => error_lifetime().cast(Interner),
                }
            })
            .build();

        let goal = Canonical {
            value: hir_ty::InEnvironment::new(&self.env.env, trait_ref.cast(Interner)),
            binders: CanonicalVarKinds::empty(Interner),
        };

        db.trait_solve(self.env.krate, self.env.block, goal).is_some()
    }

    pub fn normalize_trait_assoc_type(
        &self,
        db: &dyn HirDatabase,
        args: &[Type],
        alias: TypeAlias,
    ) -> Option<Type> {
        let mut args = args.iter();
        let trait_id = match alias.id.lookup(db.upcast()).container {
            ItemContainerId::TraitId(id) => id,
            _ => unreachable!("non assoc type alias reached in normalize_trait_assoc_type()"),
        };
        let parent_subst = TyBuilder::subst_for_def(db, trait_id, None)
            .push(self.ty.clone())
            .fill(|it| {
                // FIXME: this code is not covered in tests.
                match it {
                    ParamKind::Type => args.next().unwrap().ty.clone().cast(Interner),
                    ParamKind::Const(ty) => unknown_const_as_generic(ty.clone()),
                    ParamKind::Lifetime => error_lifetime().cast(Interner),
                }
            })
            .build();
        // FIXME: We don't handle GATs yet.
        let projection = TyBuilder::assoc_type_projection(db, alias.id, Some(parent_subst)).build();

        let ty = db.normalize_projection(projection, self.env.clone());
        if ty.is_unknown() {
            None
        } else {
            Some(self.derived(ty))
        }
    }

    pub fn is_copy(&self, db: &dyn HirDatabase) -> bool {
        let lang_item = db.lang_item(self.env.krate, LangItem::Copy);
        let copy_trait = match lang_item {
            Some(LangItemTarget::Trait(it)) => it,
            _ => return false,
        };
        self.impls_trait(db, copy_trait.into(), &[])
    }

    pub fn as_callable(&self, db: &dyn HirDatabase) -> Option<Callable> {
        let callee = match self.ty.kind(Interner) {
            TyKind::Closure(id, subst) => Callee::Closure(*id, subst.clone()),
            TyKind::Function(_) => Callee::FnPtr,
            TyKind::FnDef(..) => Callee::Def(self.ty.callable_def(db)?),
            kind => {
                // This will happen when it implements fn or fn mut, since we add an autoborrow adjustment
                let (ty, kind) = if let TyKind::Ref(_, _, ty) = kind {
                    (ty, ty.kind(Interner))
                } else {
                    (&self.ty, kind)
                };
                if let TyKind::Closure(closure, subst) = kind {
                    let sig = ty.callable_sig(db)?;
                    return Some(Callable {
                        ty: self.clone(),
                        sig,
                        callee: Callee::Closure(*closure, subst.clone()),
                        is_bound_method: false,
                    });
                }
                let (fn_trait, sig) = hir_ty::callable_sig_from_fn_trait(ty, self.env.clone(), db)?;
                return Some(Callable {
                    ty: self.clone(),
                    sig,
                    callee: Callee::FnImpl(fn_trait),
                    is_bound_method: false,
                });
            }
        };

        let sig = self.ty.callable_sig(db)?;
        Some(Callable { ty: self.clone(), sig, callee, is_bound_method: false })
    }

    pub fn is_closure(&self) -> bool {
        matches!(self.ty.kind(Interner), TyKind::Closure { .. })
    }

    pub fn as_closure(&self) -> Option<Closure> {
        match self.ty.kind(Interner) {
            TyKind::Closure(id, subst) => Some(Closure { id: *id, subst: subst.clone() }),
            _ => None,
        }
    }

    pub fn is_fn(&self) -> bool {
        matches!(self.ty.kind(Interner), TyKind::FnDef(..) | TyKind::Function { .. })
    }

    pub fn is_array(&self) -> bool {
        matches!(self.ty.kind(Interner), TyKind::Array(..))
    }

    pub fn is_packed(&self, db: &dyn HirDatabase) -> bool {
        let adt_id = match *self.ty.kind(Interner) {
            TyKind::Adt(hir_ty::AdtId(adt_id), ..) => adt_id,
            _ => return false,
        };

        let adt = adt_id.into();
        match adt {
            Adt::Struct(s) => s.repr(db).unwrap_or_default().pack.is_some(),
            _ => false,
        }
    }

    pub fn is_raw_ptr(&self) -> bool {
        matches!(self.ty.kind(Interner), TyKind::Raw(..))
    }

    pub fn remove_raw_ptr(&self) -> Option<Type> {
        if let TyKind::Raw(_, ty) = self.ty.kind(Interner) {
            Some(self.derived(ty.clone()))
        } else {
            None
        }
    }

    pub fn contains_unknown(&self) -> bool {
        // FIXME: When we get rid of `ConstScalar::Unknown`, we can just look at precomputed
        // `TypeFlags` in `TyData`.
        return go(&self.ty);

        fn go(ty: &Ty) -> bool {
            match ty.kind(Interner) {
                TyKind::Error => true,

                TyKind::Adt(_, substs)
                | TyKind::AssociatedType(_, substs)
                | TyKind::Tuple(_, substs)
                | TyKind::OpaqueType(_, substs)
                | TyKind::FnDef(_, substs)
                | TyKind::Closure(_, substs) => {
                    substs.iter(Interner).filter_map(|a| a.ty(Interner)).any(go)
                }

                TyKind::Array(_ty, len) if len.is_unknown() => true,
                TyKind::Array(ty, _)
                | TyKind::Slice(ty)
                | TyKind::Raw(_, ty)
                | TyKind::Ref(_, _, ty) => go(ty),

                TyKind::Scalar(_)
                | TyKind::Str
                | TyKind::Never
                | TyKind::Placeholder(_)
                | TyKind::BoundVar(_)
                | TyKind::InferenceVar(_, _)
                | TyKind::Dyn(_)
                | TyKind::Function(_)
                | TyKind::Alias(_)
                | TyKind::Foreign(_)
                | TyKind::Coroutine(..)
                | TyKind::CoroutineWitness(..) => false,
            }
        }
    }

    pub fn fields(&self, db: &dyn HirDatabase) -> Vec<(Field, Type)> {
        let (variant_id, substs) = match self.ty.kind(Interner) {
            TyKind::Adt(hir_ty::AdtId(AdtId::StructId(s)), substs) => ((*s).into(), substs),
            TyKind::Adt(hir_ty::AdtId(AdtId::UnionId(u)), substs) => ((*u).into(), substs),
            _ => return Vec::new(),
        };

        db.field_types(variant_id)
            .iter()
            .map(|(local_id, ty)| {
                let def = Field { parent: variant_id.into(), id: local_id };
                let ty = ty.clone().substitute(Interner, substs);
                (def, self.derived(ty))
            })
            .collect()
    }

    pub fn tuple_fields(&self, _db: &dyn HirDatabase) -> Vec<Type> {
        if let TyKind::Tuple(_, substs) = &self.ty.kind(Interner) {
            substs
                .iter(Interner)
                .map(|ty| self.derived(ty.assert_ty_ref(Interner).clone()))
                .collect()
        } else {
            Vec::new()
        }
    }

    pub fn as_array(&self, db: &dyn HirDatabase) -> Option<(Type, usize)> {
        if let TyKind::Array(ty, len) = &self.ty.kind(Interner) {
            try_const_usize(db, len).map(|it| (self.derived(ty.clone()), it as usize))
        } else {
            None
        }
    }

    pub fn fingerprint_for_trait_impl(&self) -> Option<TyFingerprint> {
        TyFingerprint::for_trait_impl(&self.ty)
    }

    pub(crate) fn canonical(&self) -> Canonical<Ty> {
        hir_ty::replace_errors_with_variables(&self.ty)
    }

    /// Returns types that this type dereferences to (including this type itself). The returned
    /// iterator won't yield the same type more than once even if the deref chain contains a cycle.
    pub fn autoderef(&self, db: &dyn HirDatabase) -> impl Iterator<Item = Type> + '_ {
        self.autoderef_(db).map(move |ty| self.derived(ty))
    }

    fn autoderef_(&self, db: &dyn HirDatabase) -> impl Iterator<Item = Ty> {
        // There should be no inference vars in types passed here
        let canonical = hir_ty::replace_errors_with_variables(&self.ty);
        autoderef(db, self.env.clone(), canonical)
    }

    // This would be nicer if it just returned an iterator, but that runs into
    // lifetime problems, because we need to borrow temp `CrateImplDefs`.
    pub fn iterate_assoc_items<T>(
        &self,
        db: &dyn HirDatabase,
        krate: Crate,
        mut callback: impl FnMut(AssocItem) -> Option<T>,
    ) -> Option<T> {
        let mut slot = None;
        self.iterate_assoc_items_dyn(db, krate, &mut |assoc_item_id| {
            slot = callback(assoc_item_id.into());
            slot.is_some()
        });
        slot
    }

    fn iterate_assoc_items_dyn(
        &self,
        db: &dyn HirDatabase,
        krate: Crate,
        callback: &mut dyn FnMut(AssocItemId) -> bool,
    ) {
        let def_crates = match method_resolution::def_crates(db, &self.ty, krate.id) {
            Some(it) => it,
            None => return,
        };
        for krate in def_crates {
            let impls = db.inherent_impls_in_crate(krate);

            for impl_def in impls.for_self_ty(&self.ty) {
                for &(_, item) in db.impl_data(*impl_def).items.iter() {
                    if callback(item) {
                        return;
                    }
                }
            }
        }
    }

    /// Iterates its type arguments
    ///
    /// It iterates the actual type arguments when concrete types are used
    /// and otherwise the generic names.
    /// It does not include `const` arguments.
    ///
    /// For code, such as:
    /// ```text
    /// struct Foo<T, U>
    ///
    /// impl<U> Foo<String, U>
    /// ```
    ///
    /// It iterates:
    /// ```text
    /// - "String"
    /// - "U"
    /// ```
    pub fn type_arguments(&self) -> impl Iterator<Item = Type> + '_ {
        self.ty
            .strip_references()
            .as_adt()
            .map(|(_, substs)| substs)
            .or_else(|| self.ty.strip_references().as_tuple())
            .into_iter()
            .flat_map(|substs| substs.iter(Interner))
            .filter_map(|arg| arg.ty(Interner).cloned())
            .map(move |ty| self.derived(ty))
    }

    /// Iterates its type and const arguments
    ///
    /// It iterates the actual type and const arguments when concrete types
    /// are used and otherwise the generic names.
    ///
    /// For code, such as:
    /// ```text
    /// struct Foo<T, const U: usize, const X: usize>
    ///
    /// impl<U> Foo<String, U, 12>
    /// ```
    ///
    /// It iterates:
    /// ```text
    /// - "String"
    /// - "U"
    /// - "12"
    /// ```
    pub fn type_and_const_arguments<'a>(
        &'a self,
        db: &'a dyn HirDatabase,
        edition: Edition,
    ) -> impl Iterator<Item = SmolStr> + 'a {
        self.ty
            .strip_references()
            .as_adt()
            .into_iter()
            .flat_map(|(_, substs)| substs.iter(Interner))
            .filter_map(move |arg| {
                // arg can be either a `Ty` or `constant`
                if let Some(ty) = arg.ty(Interner) {
                    Some(format_smolstr!("{}", ty.display(db, edition)))
                } else {
                    arg.constant(Interner)
                        .map(|const_| format_smolstr!("{}", const_.display(db, edition)))
                }
            })
    }

    /// Combines lifetime indicators, type and constant parameters into a single `Iterator`
    pub fn generic_parameters<'a>(
        &'a self,
        db: &'a dyn HirDatabase,
        edition: Edition,
    ) -> impl Iterator<Item = SmolStr> + 'a {
        // iterate the lifetime
        self.as_adt()
            .and_then(|a| {
                // Lifetimes do not need edition-specific handling as they cannot be escaped.
                a.lifetime(db).map(|lt| lt.name.display_no_db(Edition::Edition2015).to_smolstr())
            })
            .into_iter()
            // add the type and const parameters
            .chain(self.type_and_const_arguments(db, edition))
    }

    pub fn iterate_method_candidates_with_traits<T>(
        &self,
        db: &dyn HirDatabase,
        scope: &SemanticsScope<'_>,
        traits_in_scope: &FxHashSet<TraitId>,
        with_local_impls: Option<Module>,
        name: Option<&Name>,
        mut callback: impl FnMut(Function) -> Option<T>,
    ) -> Option<T> {
        let _p = tracing::info_span!("iterate_method_candidates_with_traits").entered();
        let mut slot = None;
        self.iterate_method_candidates_split_inherent(
            db,
            scope,
            traits_in_scope,
            with_local_impls,
            name,
            |f| match callback(f) {
                it @ Some(_) => {
                    slot = it;
                    ControlFlow::Break(())
                }
                None => ControlFlow::Continue(()),
            },
        );
        slot
    }

    pub fn iterate_method_candidates<T>(
        &self,
        db: &dyn HirDatabase,
        scope: &SemanticsScope<'_>,
        with_local_impls: Option<Module>,
        name: Option<&Name>,
        callback: impl FnMut(Function) -> Option<T>,
    ) -> Option<T> {
        self.iterate_method_candidates_with_traits(
            db,
            scope,
            &scope.visible_traits().0,
            with_local_impls,
            name,
            callback,
        )
    }

    /// Allows you to treat inherent and non-inherent methods differently.
    ///
    /// Note that inherent methods may actually be trait methods! For example, in `dyn Trait`, the trait's methods
    /// are considered inherent methods.
    pub fn iterate_method_candidates_split_inherent(
        &self,
        db: &dyn HirDatabase,
        scope: &SemanticsScope<'_>,
        traits_in_scope: &FxHashSet<TraitId>,
        with_local_impls: Option<Module>,
        name: Option<&Name>,
        callback: impl MethodCandidateCallback,
    ) {
        struct Callback<T>(T);

        impl<T: MethodCandidateCallback> method_resolution::MethodCandidateCallback for Callback<T> {
            fn on_inherent_method(
                &mut self,
                _adjustments: method_resolution::ReceiverAdjustments,
                item: AssocItemId,
                _is_visible: bool,
            ) -> ControlFlow<()> {
                if let AssocItemId::FunctionId(func) = item {
                    self.0.on_inherent_method(func.into())
                } else {
                    ControlFlow::Continue(())
                }
            }

            fn on_trait_method(
                &mut self,
                _adjustments: method_resolution::ReceiverAdjustments,
                item: AssocItemId,
                _is_visible: bool,
            ) -> ControlFlow<()> {
                if let AssocItemId::FunctionId(func) = item {
                    self.0.on_trait_method(func.into())
                } else {
                    ControlFlow::Continue(())
                }
            }
        }

        let _p = tracing::info_span!(
            "iterate_method_candidates_dyn",
            with_local_impls = traits_in_scope.len(),
            traits_in_scope = traits_in_scope.len(),
            ?name,
        )
        .entered();
        // There should be no inference vars in types passed here
        let canonical = hir_ty::replace_errors_with_variables(&self.ty);

        let krate = scope.krate();
        let environment = scope
            .resolver()
            .generic_def()
            .map_or_else(|| TraitEnvironment::empty(krate.id), |d| db.trait_environment(d));

        method_resolution::iterate_method_candidates_dyn(
            &canonical,
            db,
            environment,
            traits_in_scope,
            with_local_impls.and_then(|b| b.id.containing_block()).into(),
            name,
            method_resolution::LookupMode::MethodCall,
            &mut Callback(callback),
        );
    }

    #[tracing::instrument(skip_all, fields(name = ?name))]
    pub fn iterate_path_candidates<T>(
        &self,
        db: &dyn HirDatabase,
        scope: &SemanticsScope<'_>,
        traits_in_scope: &FxHashSet<TraitId>,
        with_local_impls: Option<Module>,
        name: Option<&Name>,
        mut callback: impl FnMut(AssocItem) -> Option<T>,
    ) -> Option<T> {
        let _p = tracing::info_span!("iterate_path_candidates").entered();
        let mut slot = None;

        self.iterate_path_candidates_split_inherent(
            db,
            scope,
            traits_in_scope,
            with_local_impls,
            name,
            |item| match callback(item) {
                it @ Some(_) => {
                    slot = it;
                    ControlFlow::Break(())
                }
                None => ControlFlow::Continue(()),
            },
        );
        slot
    }

    /// Iterates over inherent methods.
    ///
    /// In some circumstances, inherent methods methods may actually be trait methods!
    /// For example, when `dyn Trait` is a receiver, _trait_'s methods would be considered
    /// to be inherent methods.
    #[tracing::instrument(skip_all, fields(name = ?name))]
    pub fn iterate_path_candidates_split_inherent(
        &self,
        db: &dyn HirDatabase,
        scope: &SemanticsScope<'_>,
        traits_in_scope: &FxHashSet<TraitId>,
        with_local_impls: Option<Module>,
        name: Option<&Name>,
        callback: impl PathCandidateCallback,
    ) {
        struct Callback<T>(T);

        impl<T: PathCandidateCallback> method_resolution::MethodCandidateCallback for Callback<T> {
            fn on_inherent_method(
                &mut self,
                _adjustments: method_resolution::ReceiverAdjustments,
                item: AssocItemId,
                _is_visible: bool,
            ) -> ControlFlow<()> {
                self.0.on_inherent_item(item.into())
            }

            fn on_trait_method(
                &mut self,
                _adjustments: method_resolution::ReceiverAdjustments,
                item: AssocItemId,
                _is_visible: bool,
            ) -> ControlFlow<()> {
                self.0.on_trait_item(item.into())
            }
        }

        let canonical = hir_ty::replace_errors_with_variables(&self.ty);

        let krate = scope.krate();
        let environment = scope
            .resolver()
            .generic_def()
            .map_or_else(|| TraitEnvironment::empty(krate.id), |d| db.trait_environment(d));

        method_resolution::iterate_path_candidates(
            &canonical,
            db,
            environment,
            traits_in_scope,
            with_local_impls.and_then(|b| b.id.containing_block()).into(),
            name,
            &mut Callback(callback),
        );
    }

    pub fn as_adt(&self) -> Option<Adt> {
        let (adt, _subst) = self.ty.as_adt()?;
        Some(adt.into())
    }

    pub fn as_builtin(&self) -> Option<BuiltinType> {
        self.ty.as_builtin().map(|inner| BuiltinType { inner })
    }

    pub fn as_dyn_trait(&self) -> Option<Trait> {
        self.ty.dyn_trait().map(Into::into)
    }

    /// If a type can be represented as `dyn Trait`, returns all traits accessible via this type,
    /// or an empty iterator otherwise.
    pub fn applicable_inherent_traits<'a>(
        &'a self,
        db: &'a dyn HirDatabase,
    ) -> impl Iterator<Item = Trait> + 'a {
        let _p = tracing::info_span!("applicable_inherent_traits").entered();
        self.autoderef_(db)
            .filter_map(|ty| ty.dyn_trait())
            .flat_map(move |dyn_trait_id| hir_ty::all_super_traits(db.upcast(), dyn_trait_id))
            .map(Trait::from)
    }

    pub fn env_traits<'a>(&'a self, db: &'a dyn HirDatabase) -> impl Iterator<Item = Trait> + 'a {
        let _p = tracing::info_span!("env_traits").entered();
        self.autoderef_(db)
            .filter(|ty| matches!(ty.kind(Interner), TyKind::Placeholder(_)))
            .flat_map(|ty| {
                self.env
                    .traits_in_scope_from_clauses(ty)
                    .flat_map(|t| hir_ty::all_super_traits(db.upcast(), t))
            })
            .map(Trait::from)
    }

    pub fn as_impl_traits(&self, db: &dyn HirDatabase) -> Option<impl Iterator<Item = Trait>> {
        self.ty.impl_trait_bounds(db).map(|it| {
            it.into_iter().filter_map(|pred| match pred.skip_binders() {
                hir_ty::WhereClause::Implemented(trait_ref) => {
                    Some(Trait::from(trait_ref.hir_trait_id()))
                }
                _ => None,
            })
        })
    }

    pub fn as_associated_type_parent_trait(&self, db: &dyn HirDatabase) -> Option<Trait> {
        self.ty.associated_type_parent_trait(db).map(Into::into)
    }

    fn derived(&self, ty: Ty) -> Type {
        Type { env: self.env.clone(), ty }
    }

    /// Visits every type, including generic arguments, in this type. `cb` is called with type
    /// itself first, and then with its generic arguments.
    pub fn walk(&self, db: &dyn HirDatabase, mut cb: impl FnMut(Type)) {
        fn walk_substs(
            db: &dyn HirDatabase,
            type_: &Type,
            substs: &Substitution,
            cb: &mut impl FnMut(Type),
        ) {
            for ty in substs.iter(Interner).filter_map(|a| a.ty(Interner)) {
                walk_type(db, &type_.derived(ty.clone()), cb);
            }
        }

        fn walk_bounds(
            db: &dyn HirDatabase,
            type_: &Type,
            bounds: &[QuantifiedWhereClause],
            cb: &mut impl FnMut(Type),
        ) {
            for pred in bounds {
                if let WhereClause::Implemented(trait_ref) = pred.skip_binders() {
                    cb(type_.clone());
                    // skip the self type. it's likely the type we just got the bounds from
                    if let [self_ty, params @ ..] = trait_ref.substitution.as_slice(Interner) {
                        for ty in
                            params.iter().filter(|&ty| ty != self_ty).filter_map(|a| a.ty(Interner))
                        {
                            walk_type(db, &type_.derived(ty.clone()), cb);
                        }
                    }
                }
            }
        }

        fn walk_type(db: &dyn HirDatabase, type_: &Type, cb: &mut impl FnMut(Type)) {
            let ty = type_.ty.strip_references();
            match ty.kind(Interner) {
                TyKind::Adt(_, substs) => {
                    cb(type_.derived(ty.clone()));
                    walk_substs(db, type_, substs, cb);
                }
                TyKind::AssociatedType(_, substs) => {
                    if ty.associated_type_parent_trait(db).is_some() {
                        cb(type_.derived(ty.clone()));
                    }
                    walk_substs(db, type_, substs, cb);
                }
                TyKind::OpaqueType(_, subst) => {
                    if let Some(bounds) = ty.impl_trait_bounds(db) {
                        walk_bounds(db, &type_.derived(ty.clone()), &bounds, cb);
                    }

                    walk_substs(db, type_, subst, cb);
                }
                TyKind::Alias(AliasTy::Opaque(opaque_ty)) => {
                    if let Some(bounds) = ty.impl_trait_bounds(db) {
                        walk_bounds(db, &type_.derived(ty.clone()), &bounds, cb);
                    }

                    walk_substs(db, type_, &opaque_ty.substitution, cb);
                }
                TyKind::Placeholder(_) => {
                    cb(type_.derived(ty.clone()));
                    if let Some(bounds) = ty.impl_trait_bounds(db) {
                        walk_bounds(db, &type_.derived(ty.clone()), &bounds, cb);
                    }
                }
                TyKind::Dyn(bounds) => {
                    walk_bounds(
                        db,
                        &type_.derived(ty.clone()),
                        bounds.bounds.skip_binders().interned(),
                        cb,
                    );
                }

                TyKind::Ref(_, _, ty)
                | TyKind::Raw(_, ty)
                | TyKind::Array(ty, _)
                | TyKind::Slice(ty) => {
                    walk_type(db, &type_.derived(ty.clone()), cb);
                }

                TyKind::FnDef(_, substs)
                | TyKind::Tuple(_, substs)
                | TyKind::Closure(.., substs) => {
                    walk_substs(db, type_, substs, cb);
                }
                TyKind::Function(hir_ty::FnPointer { substitution, .. }) => {
                    walk_substs(db, type_, &substitution.0, cb);
                }

                _ => {}
            }
        }

        walk_type(db, self, &mut cb);
    }
    /// Check if type unifies with another type.
    ///
    /// Note that we consider placeholder types to unify with everything.
    /// For example `Option<T>` and `Option<U>` unify although there is unresolved goal `T = U`.
    pub fn could_unify_with(&self, db: &dyn HirDatabase, other: &Type) -> bool {
        let tys = hir_ty::replace_errors_with_variables(&(self.ty.clone(), other.ty.clone()));
        hir_ty::could_unify(db, self.env.clone(), &tys)
    }

    /// Check if type unifies with another type eagerly making sure there are no unresolved goals.
    ///
    /// This means that placeholder types are not considered to unify if there are any bounds set on
    /// them. For example `Option<T>` and `Option<U>` do not unify as we cannot show that `T = U`
    pub fn could_unify_with_deeply(&self, db: &dyn HirDatabase, other: &Type) -> bool {
        let tys = hir_ty::replace_errors_with_variables(&(self.ty.clone(), other.ty.clone()));
        hir_ty::could_unify_deeply(db, self.env.clone(), &tys)
    }

    pub fn could_coerce_to(&self, db: &dyn HirDatabase, to: &Type) -> bool {
        let tys = hir_ty::replace_errors_with_variables(&(self.ty.clone(), to.ty.clone()));
        hir_ty::could_coerce(db, self.env.clone(), &tys)
    }

    pub fn as_type_param(&self, db: &dyn HirDatabase) -> Option<TypeParam> {
        match self.ty.kind(Interner) {
            TyKind::Placeholder(p) => Some(TypeParam {
                id: TypeParamId::from_unchecked(hir_ty::from_placeholder_idx(db, *p)),
            }),
            _ => None,
        }
    }

    /// Returns unique `GenericParam`s contained in this type.
    pub fn generic_params(&self, db: &dyn HirDatabase) -> FxHashSet<GenericParam> {
        hir_ty::collect_placeholders(&self.ty, db)
            .into_iter()
            .map(|id| TypeOrConstParam { id }.split(db).either_into())
            .collect()
    }

    pub fn layout(&self, db: &dyn HirDatabase) -> Result<Layout, LayoutError> {
        db.layout_of_ty(self.ty.clone(), self.env.clone())
            .map(|layout| Layout(layout, db.target_data_layout(self.env.krate).unwrap()))
    }
}

#[derive(Debug, PartialEq, Eq, Copy, Clone, Hash)]
pub struct InlineAsmOperand {
    owner: DefWithBodyId,
    expr: ExprId,
    index: usize,
}

impl InlineAsmOperand {
    pub fn parent(self, _db: &dyn HirDatabase) -> DefWithBody {
        self.owner.into()
    }

    pub fn name(&self, db: &dyn HirDatabase) -> Option<Name> {
        match &db.body(self.owner)[self.expr] {
            hir_def::hir::Expr::InlineAsm(e) => e.operands.get(self.index)?.0.clone(),
            _ => None,
        }
    }
}

// FIXME: Document this
#[derive(Debug)]
pub struct Callable {
    ty: Type,
    sig: CallableSig,
    callee: Callee,
    /// Whether this is a method that was called with method call syntax.
    is_bound_method: bool,
}

#[derive(Clone, PartialEq, Eq, Hash, Debug)]
enum Callee {
    Def(CallableDefId),
    Closure(ClosureId, Substitution),
    FnPtr,
    FnImpl(FnTrait),
}

pub enum CallableKind {
    Function(Function),
    TupleStruct(Struct),
    TupleEnumVariant(Variant),
    Closure(Closure),
    FnPtr,
    FnImpl(FnTrait),
}

impl Callable {
    pub fn kind(&self) -> CallableKind {
        match self.callee {
            Callee::Def(CallableDefId::FunctionId(it)) => CallableKind::Function(it.into()),
            Callee::Def(CallableDefId::StructId(it)) => CallableKind::TupleStruct(it.into()),
            Callee::Def(CallableDefId::EnumVariantId(it)) => {
                CallableKind::TupleEnumVariant(it.into())
            }
            Callee::Closure(id, ref subst) => {
                CallableKind::Closure(Closure { id, subst: subst.clone() })
            }
            Callee::FnPtr => CallableKind::FnPtr,
            Callee::FnImpl(fn_) => CallableKind::FnImpl(fn_),
        }
    }
    pub fn receiver_param(&self, db: &dyn HirDatabase) -> Option<(SelfParam, Type)> {
        let func = match self.callee {
            Callee::Def(CallableDefId::FunctionId(it)) if self.is_bound_method => it,
            _ => return None,
        };
        let func = Function { id: func };
        Some((func.self_param(db)?, self.ty.derived(self.sig.params()[0].clone())))
    }
    pub fn n_params(&self) -> usize {
        self.sig.params().len() - if self.is_bound_method { 1 } else { 0 }
    }
    pub fn params(&self) -> Vec<Param> {
        self.sig
            .params()
            .iter()
            .enumerate()
            .skip(if self.is_bound_method { 1 } else { 0 })
            .map(|(idx, ty)| (idx, self.ty.derived(ty.clone())))
            .map(|(idx, ty)| Param { func: self.callee.clone(), idx, ty })
            .collect()
    }
    pub fn return_type(&self) -> Type {
        self.ty.derived(self.sig.ret().clone())
    }
    pub fn sig(&self) -> &CallableSig {
        &self.sig
    }

    pub fn ty(&self) -> &Type {
        &self.ty
    }
}

#[derive(Clone, Debug, Eq, PartialEq)]
pub struct Layout(Arc<TyLayout>, Arc<TargetDataLayout>);

impl Layout {
    pub fn size(&self) -> u64 {
        self.0.size.bytes()
    }

    pub fn align(&self) -> u64 {
        self.0.align.abi.bytes()
    }

    pub fn niches(&self) -> Option<u128> {
        Some(self.0.largest_niche?.available(&*self.1))
    }

    pub fn field_offset(&self, field: Field) -> Option<u64> {
        match self.0.fields {
            layout::FieldsShape::Primitive => None,
            layout::FieldsShape::Union(_) => Some(0),
            layout::FieldsShape::Array { stride, count } => {
                let i = u64::try_from(field.index()).ok()?;
                (i < count).then_some((stride * i).bytes())
            }
            layout::FieldsShape::Arbitrary { ref offsets, .. } => {
                Some(offsets.get(RustcFieldIdx(field.id))?.bytes())
            }
        }
    }

    pub fn tuple_field_offset(&self, field: usize) -> Option<u64> {
        match self.0.fields {
            layout::FieldsShape::Primitive => None,
            layout::FieldsShape::Union(_) => Some(0),
            layout::FieldsShape::Array { stride, count } => {
                let i = u64::try_from(field).ok()?;
                (i < count).then_some((stride * i).bytes())
            }
            layout::FieldsShape::Arbitrary { ref offsets, .. } => {
                Some(offsets.get(RustcFieldIdx::new(field))?.bytes())
            }
        }
    }

    pub fn enum_tag_size(&self) -> Option<usize> {
        let tag_size =
            if let layout::Variants::Multiple { tag, tag_encoding, .. } = &self.0.variants {
                match tag_encoding {
                    TagEncoding::Direct => tag.size(&*self.1).bytes_usize(),
                    TagEncoding::Niche { .. } => 0,
                }
            } else {
                return None;
            };
        Some(tag_size)
    }
}

#[derive(Copy, Clone, Debug, Eq, PartialEq)]
pub enum BindingMode {
    Move,
    Ref(Mutability),
}

/// For IDE only
#[derive(Copy, Clone, Debug, PartialEq, Eq, Hash)]
pub enum ScopeDef {
    ModuleDef(ModuleDef),
    GenericParam(GenericParam),
    ImplSelfType(Impl),
    AdtSelfType(Adt),
    Local(Local),
    Label(Label),
    Unknown,
}

impl ScopeDef {
    pub fn all_items(def: PerNs) -> ArrayVec<Self, 3> {
        let mut items = ArrayVec::new();

        match (def.take_types(), def.take_values()) {
            (Some(m1), None) => items.push(ScopeDef::ModuleDef(m1.into())),
            (None, Some(m2)) => items.push(ScopeDef::ModuleDef(m2.into())),
            (Some(m1), Some(m2)) => {
                // Some items, like unit structs and enum variants, are
                // returned as both a type and a value. Here we want
                // to de-duplicate them.
                if m1 != m2 {
                    items.push(ScopeDef::ModuleDef(m1.into()));
                    items.push(ScopeDef::ModuleDef(m2.into()));
                } else {
                    items.push(ScopeDef::ModuleDef(m1.into()));
                }
            }
            (None, None) => {}
        };

        if let Some(macro_def_id) = def.take_macros() {
            items.push(ScopeDef::ModuleDef(ModuleDef::Macro(macro_def_id.into())));
        }

        if items.is_empty() {
            items.push(ScopeDef::Unknown);
        }

        items
    }

    pub fn attrs(&self, db: &dyn HirDatabase) -> Option<AttrsWithOwner> {
        match self {
            ScopeDef::ModuleDef(it) => it.attrs(db),
            ScopeDef::GenericParam(it) => Some(it.attrs(db)),
            ScopeDef::ImplSelfType(_)
            | ScopeDef::AdtSelfType(_)
            | ScopeDef::Local(_)
            | ScopeDef::Label(_)
            | ScopeDef::Unknown => None,
        }
    }

    pub fn krate(&self, db: &dyn HirDatabase) -> Option<Crate> {
        match self {
            ScopeDef::ModuleDef(it) => it.module(db).map(|m| m.krate()),
            ScopeDef::GenericParam(it) => Some(it.module(db).krate()),
            ScopeDef::ImplSelfType(_) => None,
            ScopeDef::AdtSelfType(it) => Some(it.module(db).krate()),
            ScopeDef::Local(it) => Some(it.module(db).krate()),
            ScopeDef::Label(it) => Some(it.module(db).krate()),
            ScopeDef::Unknown => None,
        }
    }
}

impl From<ItemInNs> for ScopeDef {
    fn from(item: ItemInNs) -> Self {
        match item {
            ItemInNs::Types(id) => ScopeDef::ModuleDef(id),
            ItemInNs::Values(id) => ScopeDef::ModuleDef(id),
            ItemInNs::Macros(id) => ScopeDef::ModuleDef(ModuleDef::Macro(id)),
        }
    }
}

#[derive(Clone, Debug, PartialEq, Eq)]
pub struct Adjustment {
    pub source: Type,
    pub target: Type,
    pub kind: Adjust,
}

#[derive(Clone, Copy, Debug, PartialEq, Eq, Hash)]
pub enum Adjust {
    /// Go from ! to any type.
    NeverToAny,
    /// Dereference once, producing a place.
    Deref(Option<OverloadedDeref>),
    /// Take the address and produce either a `&` or `*` pointer.
    Borrow(AutoBorrow),
    Pointer(PointerCast),
}

#[derive(Clone, Copy, Debug, PartialEq, Eq, Hash)]
pub enum AutoBorrow {
    /// Converts from T to &T.
    Ref(Mutability),
    /// Converts from T to *T.
    RawPtr(Mutability),
}

#[derive(Clone, Copy, Debug, PartialEq, Eq, Hash)]
pub struct OverloadedDeref(pub Mutability);

pub trait HasVisibility {
    fn visibility(&self, db: &dyn HirDatabase) -> Visibility;
    fn is_visible_from(&self, db: &dyn HirDatabase, module: Module) -> bool {
        let vis = self.visibility(db);
        vis.is_visible_from(db.upcast(), module.id)
    }
}

/// Trait for obtaining the defining crate of an item.
pub trait HasCrate {
    fn krate(&self, db: &dyn HirDatabase) -> Crate;
}

impl<T: hir_def::HasModule> HasCrate for T {
    fn krate(&self, db: &dyn HirDatabase) -> Crate {
        self.module(db.upcast()).krate().into()
    }
}

impl HasCrate for AssocItem {
    fn krate(&self, db: &dyn HirDatabase) -> Crate {
        self.module(db).krate()
    }
}

impl HasCrate for Struct {
    fn krate(&self, db: &dyn HirDatabase) -> Crate {
        self.module(db).krate()
    }
}

impl HasCrate for Union {
    fn krate(&self, db: &dyn HirDatabase) -> Crate {
        self.module(db).krate()
    }
}

impl HasCrate for Enum {
    fn krate(&self, db: &dyn HirDatabase) -> Crate {
        self.module(db).krate()
    }
}

impl HasCrate for Field {
    fn krate(&self, db: &dyn HirDatabase) -> Crate {
        self.parent_def(db).module(db).krate()
    }
}

impl HasCrate for Variant {
    fn krate(&self, db: &dyn HirDatabase) -> Crate {
        self.module(db).krate()
    }
}

impl HasCrate for Function {
    fn krate(&self, db: &dyn HirDatabase) -> Crate {
        self.module(db).krate()
    }
}

impl HasCrate for Const {
    fn krate(&self, db: &dyn HirDatabase) -> Crate {
        self.module(db).krate()
    }
}

impl HasCrate for TypeAlias {
    fn krate(&self, db: &dyn HirDatabase) -> Crate {
        self.module(db).krate()
    }
}

impl HasCrate for Type {
    fn krate(&self, _db: &dyn HirDatabase) -> Crate {
        self.env.krate.into()
    }
}

impl HasCrate for Macro {
    fn krate(&self, db: &dyn HirDatabase) -> Crate {
        self.module(db).krate()
    }
}

impl HasCrate for Trait {
    fn krate(&self, db: &dyn HirDatabase) -> Crate {
        self.module(db).krate()
    }
}

impl HasCrate for TraitAlias {
    fn krate(&self, db: &dyn HirDatabase) -> Crate {
        self.module(db).krate()
    }
}

impl HasCrate for Static {
    fn krate(&self, db: &dyn HirDatabase) -> Crate {
        self.module(db).krate()
    }
}

impl HasCrate for Adt {
    fn krate(&self, db: &dyn HirDatabase) -> Crate {
        self.module(db).krate()
    }
}

impl HasCrate for Impl {
    fn krate(&self, db: &dyn HirDatabase) -> Crate {
        self.module(db).krate()
    }
}

impl HasCrate for Module {
    fn krate(&self, _: &dyn HirDatabase) -> Crate {
        Module::krate(*self)
    }
}

pub trait HasContainer {
    fn container(&self, db: &dyn HirDatabase) -> ItemContainer;
}

impl HasContainer for ExternCrateDecl {
    fn container(&self, db: &dyn HirDatabase) -> ItemContainer {
        container_id_to_hir(self.id.lookup(db.upcast()).container.into())
    }
}

impl HasContainer for Module {
    fn container(&self, db: &dyn HirDatabase) -> ItemContainer {
        // FIXME: handle block expressions as modules (their parent is in a different DefMap)
        let def_map = self.id.def_map(db.upcast());
        match def_map[self.id.local_id].parent {
            Some(parent_id) => ItemContainer::Module(Module { id: def_map.module_id(parent_id) }),
            None => ItemContainer::Crate(def_map.krate()),
        }
    }
}

impl HasContainer for Function {
    fn container(&self, db: &dyn HirDatabase) -> ItemContainer {
        container_id_to_hir(self.id.lookup(db.upcast()).container)
    }
}

impl HasContainer for Struct {
    fn container(&self, db: &dyn HirDatabase) -> ItemContainer {
        ItemContainer::Module(Module { id: self.id.lookup(db.upcast()).container })
    }
}

impl HasContainer for Union {
    fn container(&self, db: &dyn HirDatabase) -> ItemContainer {
        ItemContainer::Module(Module { id: self.id.lookup(db.upcast()).container })
    }
}

impl HasContainer for Enum {
    fn container(&self, db: &dyn HirDatabase) -> ItemContainer {
        ItemContainer::Module(Module { id: self.id.lookup(db.upcast()).container })
    }
}

impl HasContainer for TypeAlias {
    fn container(&self, db: &dyn HirDatabase) -> ItemContainer {
        container_id_to_hir(self.id.lookup(db.upcast()).container)
    }
}

impl HasContainer for Const {
    fn container(&self, db: &dyn HirDatabase) -> ItemContainer {
        container_id_to_hir(self.id.lookup(db.upcast()).container)
    }
}

impl HasContainer for Static {
    fn container(&self, db: &dyn HirDatabase) -> ItemContainer {
        container_id_to_hir(self.id.lookup(db.upcast()).container)
    }
}

impl HasContainer for Trait {
    fn container(&self, db: &dyn HirDatabase) -> ItemContainer {
        ItemContainer::Module(Module { id: self.id.lookup(db.upcast()).container })
    }
}

impl HasContainer for TraitAlias {
    fn container(&self, db: &dyn HirDatabase) -> ItemContainer {
        ItemContainer::Module(Module { id: self.id.lookup(db.upcast()).container })
    }
}

impl HasContainer for ExternBlock {
    fn container(&self, db: &dyn HirDatabase) -> ItemContainer {
        ItemContainer::Module(Module { id: self.id.lookup(db.upcast()).container })
    }
}

fn container_id_to_hir(c: ItemContainerId) -> ItemContainer {
    match c {
        ItemContainerId::ExternBlockId(id) => ItemContainer::ExternBlock(ExternBlock { id }),
        ItemContainerId::ModuleId(id) => ItemContainer::Module(Module { id }),
        ItemContainerId::ImplId(id) => ItemContainer::Impl(Impl { id }),
        ItemContainerId::TraitId(id) => ItemContainer::Trait(Trait { id }),
    }
}

#[derive(Debug, Clone, Copy, PartialEq, Eq, Hash)]
pub enum ItemContainer {
    Trait(Trait),
    Impl(Impl),
    Module(Module),
    ExternBlock(ExternBlock),
    Crate(CrateId),
}

/// Subset of `ide_db::Definition` that doc links can resolve to.
pub enum DocLinkDef {
    ModuleDef(ModuleDef),
    Field(Field),
    SelfType(Trait),
}

fn push_ty_diagnostics(
    db: &dyn HirDatabase,
    acc: &mut Vec<AnyDiagnostic>,
    diagnostics: Option<ThinArc<(), TyLoweringDiagnostic>>,
    source_map: &TypesSourceMap,
) {
    if let Some(diagnostics) = diagnostics {
        acc.extend(
            diagnostics
                .slice
                .iter()
                .filter_map(|diagnostic| AnyDiagnostic::ty_diagnostic(diagnostic, source_map, db)),
        );
    }
}

pub trait MethodCandidateCallback {
    fn on_inherent_method(&mut self, f: Function) -> ControlFlow<()>;

    fn on_trait_method(&mut self, f: Function) -> ControlFlow<()>;
}

impl<F> MethodCandidateCallback for F
where
    F: FnMut(Function) -> ControlFlow<()>,
{
    fn on_inherent_method(&mut self, f: Function) -> ControlFlow<()> {
        self(f)
    }

    fn on_trait_method(&mut self, f: Function) -> ControlFlow<()> {
        self(f)
    }
}

pub trait PathCandidateCallback {
    fn on_inherent_item(&mut self, item: AssocItem) -> ControlFlow<()>;

    fn on_trait_item(&mut self, item: AssocItem) -> ControlFlow<()>;
}

impl<F> PathCandidateCallback for F
where
    F: FnMut(AssocItem) -> ControlFlow<()>,
{
    fn on_inherent_item(&mut self, item: AssocItem) -> ControlFlow<()> {
        self(item)
    }

    fn on_trait_item(&mut self, item: AssocItem) -> ControlFlow<()> {
        self(item)
    }
}<|MERGE_RESOLUTION|>--- conflicted
+++ resolved
@@ -2003,11 +2003,7 @@
             match source_map.expr_syntax(node) {
                 Ok(node) => acc.push(
                     MissingUnsafe {
-<<<<<<< HEAD
-                        node: node.map(|it| it.wrap_left()),
-=======
                         node,
->>>>>>> 0f490b04
                         lint: UnsafeLint::DeprecatedSafe2024,
                         reason: UnsafetyReason::UnsafeFnCall,
                     }
