--- conflicted
+++ resolved
@@ -5,13 +5,7 @@
 //   stdout: 1
 //     2
 
-<<<<<<< HEAD
-#![feature(auto_traits, lang_items, no_core, intrinsics)]
-#![allow(internal_features)]
-
-=======
-#![feature(no_core, start)]
->>>>>>> 499de70f
+#![feature(no_core)]
 #![no_std]
 #![no_core]
 #![no_main]
@@ -31,7 +25,6 @@
     1
 }
 
-<<<<<<< HEAD
 #[no_mangle]
 extern "C" fn main(argc: i32, _argv: *const *const u8) -> i32 {
     let test = Test {
@@ -40,12 +33,6 @@
     let two = Two {
         two: 2,
     };
-=======
-#[start]
-fn main(mut argc: isize, _argv: *const *const u8) -> isize {
-    let test = Test { field: one() };
-    let two = Two { two: 2 };
->>>>>>> 499de70f
     unsafe {
         libc::printf(b"%ld\n\0" as *const u8 as *const i8, test.field);
         libc::printf(b"%ld\n\0" as *const u8 as *const i8, two.two);
