error: this `if` branch is empty
  --> tests/ui/needless_if.rs:26:5
   |
LL |     if (true) {}
   |     ^^^^^^^^^^^^ help: you can remove it
   |
   = note: `-D clippy::needless-if` implied by `-D warnings`
   = help: to override `-D warnings` add `#[allow(clippy::needless_if)]`

error: this `if` branch is empty
  --> tests/ui/needless_if.rs:29:5
   |
LL |     if maybe_side_effect() {}
   |     ^^^^^^^^^^^^^^^^^^^^^^^^^ help: you can remove it: `maybe_side_effect();`

error: this `if` branch is empty
  --> tests/ui/needless_if.rs:35:5
   |
LL | /     if {
LL | |
LL | |         return;
LL | |     } {}
   | |________^
   |
help: you can remove it
   |
LL ~     ({
LL +
LL +         return;
LL +     });
   |

error: this `if` branch is empty
<<<<<<< HEAD
  --> tests/ui/needless_if.rs:51:5
=======
  --> tests/ui/needless_if.rs:50:5
>>>>>>> 40bead02
   |
LL | /     if {
LL | |
LL | |         if let true = true
LL | |             && true
...  |
LL | |     } && true
LL | |     {}
   | |______^
   |
help: you can remove it
   |
LL ~     ({
LL +
LL +         if let true = true
LL +             && true
LL +         {
LL +             true
LL +         } else {
LL +             false
LL +         }
LL +     } && true);
   |

error: this `if` branch is empty
<<<<<<< HEAD
  --> tests/ui/needless_if.rs:96:5
=======
  --> tests/ui/needless_if.rs:95:5
>>>>>>> 40bead02
   |
LL |     if { maybe_side_effect() } {}
   |     ^^^^^^^^^^^^^^^^^^^^^^^^^^^^^ help: you can remove it: `({ maybe_side_effect() });`

error: this `if` branch is empty
<<<<<<< HEAD
  --> tests/ui/needless_if.rs:99:5
=======
  --> tests/ui/needless_if.rs:98:5
>>>>>>> 40bead02
   |
LL |     if { maybe_side_effect() } && true {}
   |     ^^^^^^^^^^^^^^^^^^^^^^^^^^^^^^^^^^^^^ help: you can remove it: `({ maybe_side_effect() } && true);`

error: this `if` branch is empty
<<<<<<< HEAD
  --> tests/ui/needless_if.rs:104:5
=======
  --> tests/ui/needless_if.rs:103:5
>>>>>>> 40bead02
   |
LL |     if true {}
   |     ^^^^^^^^^^ help: you can remove it: `true;`

error: aborting due to 7 previous errors
<|MERGE_RESOLUTION|>--- conflicted
+++ resolved
@@ -31,11 +31,7 @@
    |
 
 error: this `if` branch is empty
-<<<<<<< HEAD
-  --> tests/ui/needless_if.rs:51:5
-=======
   --> tests/ui/needless_if.rs:50:5
->>>>>>> 40bead02
    |
 LL | /     if {
 LL | |
@@ -61,31 +57,19 @@
    |
 
 error: this `if` branch is empty
-<<<<<<< HEAD
-  --> tests/ui/needless_if.rs:96:5
-=======
   --> tests/ui/needless_if.rs:95:5
->>>>>>> 40bead02
    |
 LL |     if { maybe_side_effect() } {}
    |     ^^^^^^^^^^^^^^^^^^^^^^^^^^^^^ help: you can remove it: `({ maybe_side_effect() });`
 
 error: this `if` branch is empty
-<<<<<<< HEAD
-  --> tests/ui/needless_if.rs:99:5
-=======
   --> tests/ui/needless_if.rs:98:5
->>>>>>> 40bead02
    |
 LL |     if { maybe_side_effect() } && true {}
    |     ^^^^^^^^^^^^^^^^^^^^^^^^^^^^^^^^^^^^^ help: you can remove it: `({ maybe_side_effect() } && true);`
 
 error: this `if` branch is empty
-<<<<<<< HEAD
-  --> tests/ui/needless_if.rs:104:5
-=======
   --> tests/ui/needless_if.rs:103:5
->>>>>>> 40bead02
    |
 LL |     if true {}
    |     ^^^^^^^^^^ help: you can remove it: `true;`
