--- conflicted
+++ resolved
@@ -1,9 +1,5 @@
 warning: this function definition uses SIMD vector type `SimdVec` which is not currently supported with the chosen ABI
-<<<<<<< HEAD
-  --> $DIR/simd-abi-checks-empty-list.rs:17:1
-=======
   --> $DIR/simd-abi-checks-empty-list.rs:16:1
->>>>>>> 0f490b04
    |
 LL | pub extern "C" fn pass_by_vec(_: SimdVec) {}
    | ^^^^^^^^^^^^^^^^^^^^^^^^^^^^^^^^^^^^^^^^^ function defined here
@@ -16,11 +12,7 @@
 
 Future incompatibility report: Future breakage diagnostic:
 warning: this function definition uses SIMD vector type `SimdVec` which is not currently supported with the chosen ABI
-<<<<<<< HEAD
-  --> $DIR/simd-abi-checks-empty-list.rs:17:1
-=======
   --> $DIR/simd-abi-checks-empty-list.rs:16:1
->>>>>>> 0f490b04
    |
 LL | pub extern "C" fn pass_by_vec(_: SimdVec) {}
    | ^^^^^^^^^^^^^^^^^^^^^^^^^^^^^^^^^^^^^^^^^ function defined here
