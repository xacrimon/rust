error: redundant clone
<<<<<<< HEAD
  --> tests/ui/unnecessary_to_owned.rs:217:64
=======
  --> tests/ui/unnecessary_to_owned.rs:218:64
>>>>>>> 41d7e456
   |
LL |     require_c_str(&CString::from_vec_with_nul(vec![0]).unwrap().to_owned());
   |                                                                ^^^^^^^^^^^ help: remove this
   |
note: this value is dropped without further use
<<<<<<< HEAD
  --> tests/ui/unnecessary_to_owned.rs:217:20
=======
  --> tests/ui/unnecessary_to_owned.rs:218:20
>>>>>>> 41d7e456
   |
LL |     require_c_str(&CString::from_vec_with_nul(vec![0]).unwrap().to_owned());
   |                    ^^^^^^^^^^^^^^^^^^^^^^^^^^^^^^^^^^^^^^^^^^^^
   = note: `-D clippy::redundant-clone` implied by `-D warnings`
   = help: to override `-D warnings` add `#[allow(clippy::redundant_clone)]`

error: redundant clone
<<<<<<< HEAD
  --> tests/ui/unnecessary_to_owned.rs:219:40
=======
  --> tests/ui/unnecessary_to_owned.rs:220:40
>>>>>>> 41d7e456
   |
LL |     require_os_str(&OsString::from("x").to_os_string());
   |                                        ^^^^^^^^^^^^^^^ help: remove this
   |
note: this value is dropped without further use
<<<<<<< HEAD
  --> tests/ui/unnecessary_to_owned.rs:219:21
=======
  --> tests/ui/unnecessary_to_owned.rs:220:21
>>>>>>> 41d7e456
   |
LL |     require_os_str(&OsString::from("x").to_os_string());
   |                     ^^^^^^^^^^^^^^^^^^^

error: redundant clone
<<<<<<< HEAD
  --> tests/ui/unnecessary_to_owned.rs:221:48
=======
  --> tests/ui/unnecessary_to_owned.rs:222:48
>>>>>>> 41d7e456
   |
LL |     require_path(&std::path::PathBuf::from("x").to_path_buf());
   |                                                ^^^^^^^^^^^^^^ help: remove this
   |
note: this value is dropped without further use
<<<<<<< HEAD
  --> tests/ui/unnecessary_to_owned.rs:221:19
=======
  --> tests/ui/unnecessary_to_owned.rs:222:19
>>>>>>> 41d7e456
   |
LL |     require_path(&std::path::PathBuf::from("x").to_path_buf());
   |                   ^^^^^^^^^^^^^^^^^^^^^^^^^^^^^

error: redundant clone
<<<<<<< HEAD
  --> tests/ui/unnecessary_to_owned.rs:223:35
=======
  --> tests/ui/unnecessary_to_owned.rs:224:35
>>>>>>> 41d7e456
   |
LL |     require_str(&String::from("x").to_string());
   |                                   ^^^^^^^^^^^^ help: remove this
   |
note: this value is dropped without further use
<<<<<<< HEAD
  --> tests/ui/unnecessary_to_owned.rs:223:18
=======
  --> tests/ui/unnecessary_to_owned.rs:224:18
>>>>>>> 41d7e456
   |
LL |     require_str(&String::from("x").to_string());
   |                  ^^^^^^^^^^^^^^^^^

error: redundant clone
<<<<<<< HEAD
  --> tests/ui/unnecessary_to_owned.rs:225:39
=======
  --> tests/ui/unnecessary_to_owned.rs:226:39
>>>>>>> 41d7e456
   |
LL |     require_slice(&[String::from("x")].to_owned());
   |                                       ^^^^^^^^^^^ help: remove this
   |
note: this value is dropped without further use
<<<<<<< HEAD
  --> tests/ui/unnecessary_to_owned.rs:225:20
=======
  --> tests/ui/unnecessary_to_owned.rs:226:20
>>>>>>> 41d7e456
   |
LL |     require_slice(&[String::from("x")].to_owned());
   |                    ^^^^^^^^^^^^^^^^^^^

error: unnecessary use of `into_owned`
  --> tests/ui/unnecessary_to_owned.rs:66:36
   |
LL |     require_c_str(&Cow::from(c_str).into_owned());
   |                                    ^^^^^^^^^^^^^ help: remove this
   |
   = note: `-D clippy::unnecessary-to-owned` implied by `-D warnings`
   = help: to override `-D warnings` add `#[allow(clippy::unnecessary_to_owned)]`

error: unnecessary use of `to_owned`
  --> tests/ui/unnecessary_to_owned.rs:68:19
   |
LL |     require_c_str(&c_str.to_owned());
   |                   ^^^^^^^^^^^^^^^^^ help: use: `c_str`

error: unnecessary use of `to_os_string`
  --> tests/ui/unnecessary_to_owned.rs:71:20
   |
LL |     require_os_str(&os_str.to_os_string());
   |                    ^^^^^^^^^^^^^^^^^^^^^^ help: use: `os_str`

error: unnecessary use of `into_owned`
  --> tests/ui/unnecessary_to_owned.rs:73:38
   |
LL |     require_os_str(&Cow::from(os_str).into_owned());
   |                                      ^^^^^^^^^^^^^ help: remove this

error: unnecessary use of `to_owned`
  --> tests/ui/unnecessary_to_owned.rs:75:20
   |
LL |     require_os_str(&os_str.to_owned());
   |                    ^^^^^^^^^^^^^^^^^^ help: use: `os_str`

error: unnecessary use of `to_path_buf`
  --> tests/ui/unnecessary_to_owned.rs:78:18
   |
LL |     require_path(&path.to_path_buf());
   |                  ^^^^^^^^^^^^^^^^^^^ help: use: `path`

error: unnecessary use of `into_owned`
  --> tests/ui/unnecessary_to_owned.rs:80:34
   |
LL |     require_path(&Cow::from(path).into_owned());
   |                                  ^^^^^^^^^^^^^ help: remove this

error: unnecessary use of `to_owned`
  --> tests/ui/unnecessary_to_owned.rs:82:18
   |
LL |     require_path(&path.to_owned());
   |                  ^^^^^^^^^^^^^^^^ help: use: `path`

error: unnecessary use of `to_string`
  --> tests/ui/unnecessary_to_owned.rs:85:17
   |
LL |     require_str(&s.to_string());
   |                 ^^^^^^^^^^^^^^ help: use: `s`

error: unnecessary use of `into_owned`
  --> tests/ui/unnecessary_to_owned.rs:87:30
   |
LL |     require_str(&Cow::from(s).into_owned());
   |                              ^^^^^^^^^^^^^ help: remove this

error: unnecessary use of `to_owned`
  --> tests/ui/unnecessary_to_owned.rs:89:17
   |
LL |     require_str(&s.to_owned());
   |                 ^^^^^^^^^^^^^ help: use: `s`

error: unnecessary use of `to_string`
  --> tests/ui/unnecessary_to_owned.rs:91:17
   |
LL |     require_str(&x_ref.to_string());
   |                 ^^^^^^^^^^^^^^^^^^ help: use: `x_ref.as_ref()`

error: unnecessary use of `to_vec`
  --> tests/ui/unnecessary_to_owned.rs:94:19
   |
LL |     require_slice(&slice.to_vec());
   |                   ^^^^^^^^^^^^^^^ help: use: `slice`

error: unnecessary use of `into_owned`
  --> tests/ui/unnecessary_to_owned.rs:96:36
   |
LL |     require_slice(&Cow::from(slice).into_owned());
   |                                    ^^^^^^^^^^^^^ help: remove this

error: unnecessary use of `to_owned`
  --> tests/ui/unnecessary_to_owned.rs:98:19
   |
LL |     require_slice(&array.to_owned());
   |                   ^^^^^^^^^^^^^^^^^ help: use: `array.as_ref()`

error: unnecessary use of `to_owned`
  --> tests/ui/unnecessary_to_owned.rs:100:19
   |
LL |     require_slice(&array_ref.to_owned());
   |                   ^^^^^^^^^^^^^^^^^^^^^ help: use: `array_ref.as_ref()`

error: unnecessary use of `to_owned`
  --> tests/ui/unnecessary_to_owned.rs:102:19
   |
LL |     require_slice(&slice.to_owned());
   |                   ^^^^^^^^^^^^^^^^^ help: use: `slice`

error: unnecessary use of `into_owned`
  --> tests/ui/unnecessary_to_owned.rs:106:42
   |
LL |     require_x(&Cow::<X>::Owned(x.clone()).into_owned());
   |                                          ^^^^^^^^^^^^^ help: remove this

error: unnecessary use of `to_owned`
  --> tests/ui/unnecessary_to_owned.rs:110:25
   |
LL |     require_deref_c_str(c_str.to_owned());
   |                         ^^^^^^^^^^^^^^^^ help: use: `c_str`

error: unnecessary use of `to_owned`
  --> tests/ui/unnecessary_to_owned.rs:112:26
   |
LL |     require_deref_os_str(os_str.to_owned());
   |                          ^^^^^^^^^^^^^^^^^ help: use: `os_str`

error: unnecessary use of `to_owned`
  --> tests/ui/unnecessary_to_owned.rs:114:24
   |
LL |     require_deref_path(path.to_owned());
   |                        ^^^^^^^^^^^^^^^ help: use: `path`

error: unnecessary use of `to_owned`
  --> tests/ui/unnecessary_to_owned.rs:116:23
   |
LL |     require_deref_str(s.to_owned());
   |                       ^^^^^^^^^^^^ help: use: `s`

error: unnecessary use of `to_owned`
  --> tests/ui/unnecessary_to_owned.rs:118:25
   |
LL |     require_deref_slice(slice.to_owned());
   |                         ^^^^^^^^^^^^^^^^ help: use: `slice`

error: unnecessary use of `to_owned`
  --> tests/ui/unnecessary_to_owned.rs:121:30
   |
LL |     require_impl_deref_c_str(c_str.to_owned());
   |                              ^^^^^^^^^^^^^^^^ help: use: `c_str`

error: unnecessary use of `to_owned`
  --> tests/ui/unnecessary_to_owned.rs:123:31
   |
LL |     require_impl_deref_os_str(os_str.to_owned());
   |                               ^^^^^^^^^^^^^^^^^ help: use: `os_str`

error: unnecessary use of `to_owned`
  --> tests/ui/unnecessary_to_owned.rs:125:29
   |
LL |     require_impl_deref_path(path.to_owned());
   |                             ^^^^^^^^^^^^^^^ help: use: `path`

error: unnecessary use of `to_owned`
  --> tests/ui/unnecessary_to_owned.rs:127:28
   |
LL |     require_impl_deref_str(s.to_owned());
   |                            ^^^^^^^^^^^^ help: use: `s`

error: unnecessary use of `to_owned`
  --> tests/ui/unnecessary_to_owned.rs:129:30
   |
LL |     require_impl_deref_slice(slice.to_owned());
   |                              ^^^^^^^^^^^^^^^^ help: use: `slice`

error: unnecessary use of `to_owned`
  --> tests/ui/unnecessary_to_owned.rs:132:29
   |
LL |     require_deref_str_slice(s.to_owned(), slice.to_owned());
   |                             ^^^^^^^^^^^^ help: use: `s`

error: unnecessary use of `to_owned`
  --> tests/ui/unnecessary_to_owned.rs:132:43
   |
LL |     require_deref_str_slice(s.to_owned(), slice.to_owned());
   |                                           ^^^^^^^^^^^^^^^^ help: use: `slice`

error: unnecessary use of `to_owned`
  --> tests/ui/unnecessary_to_owned.rs:135:29
   |
LL |     require_deref_slice_str(slice.to_owned(), s.to_owned());
   |                             ^^^^^^^^^^^^^^^^ help: use: `slice`

error: unnecessary use of `to_owned`
  --> tests/ui/unnecessary_to_owned.rs:135:47
   |
LL |     require_deref_slice_str(slice.to_owned(), s.to_owned());
   |                                               ^^^^^^^^^^^^ help: use: `s`

error: unnecessary use of `to_owned`
  --> tests/ui/unnecessary_to_owned.rs:139:26
   |
LL |     require_as_ref_c_str(c_str.to_owned());
   |                          ^^^^^^^^^^^^^^^^ help: use: `c_str`

error: unnecessary use of `to_owned`
  --> tests/ui/unnecessary_to_owned.rs:141:27
   |
LL |     require_as_ref_os_str(os_str.to_owned());
   |                           ^^^^^^^^^^^^^^^^^ help: use: `os_str`

error: unnecessary use of `to_owned`
  --> tests/ui/unnecessary_to_owned.rs:143:25
   |
LL |     require_as_ref_path(path.to_owned());
   |                         ^^^^^^^^^^^^^^^ help: use: `path`

error: unnecessary use of `to_owned`
  --> tests/ui/unnecessary_to_owned.rs:145:24
   |
LL |     require_as_ref_str(s.to_owned());
   |                        ^^^^^^^^^^^^ help: use: `s`

error: unnecessary use of `to_owned`
  --> tests/ui/unnecessary_to_owned.rs:147:24
   |
LL |     require_as_ref_str(x.to_owned());
   |                        ^^^^^^^^^^^^ help: use: `&x`

error: unnecessary use of `to_owned`
  --> tests/ui/unnecessary_to_owned.rs:149:26
   |
LL |     require_as_ref_slice(array.to_owned());
   |                          ^^^^^^^^^^^^^^^^ help: use: `array`

error: unnecessary use of `to_owned`
  --> tests/ui/unnecessary_to_owned.rs:151:26
   |
LL |     require_as_ref_slice(array_ref.to_owned());
   |                          ^^^^^^^^^^^^^^^^^^^^ help: use: `array_ref`

error: unnecessary use of `to_owned`
  --> tests/ui/unnecessary_to_owned.rs:153:26
   |
LL |     require_as_ref_slice(slice.to_owned());
   |                          ^^^^^^^^^^^^^^^^ help: use: `slice`

error: unnecessary use of `to_owned`
  --> tests/ui/unnecessary_to_owned.rs:156:31
   |
LL |     require_impl_as_ref_c_str(c_str.to_owned());
   |                               ^^^^^^^^^^^^^^^^ help: use: `c_str`

error: unnecessary use of `to_owned`
  --> tests/ui/unnecessary_to_owned.rs:158:32
   |
LL |     require_impl_as_ref_os_str(os_str.to_owned());
   |                                ^^^^^^^^^^^^^^^^^ help: use: `os_str`

error: unnecessary use of `to_owned`
  --> tests/ui/unnecessary_to_owned.rs:160:30
   |
LL |     require_impl_as_ref_path(path.to_owned());
   |                              ^^^^^^^^^^^^^^^ help: use: `path`

error: unnecessary use of `to_owned`
  --> tests/ui/unnecessary_to_owned.rs:162:29
   |
LL |     require_impl_as_ref_str(s.to_owned());
   |                             ^^^^^^^^^^^^ help: use: `s`

error: unnecessary use of `to_owned`
  --> tests/ui/unnecessary_to_owned.rs:164:29
   |
LL |     require_impl_as_ref_str(x.to_owned());
   |                             ^^^^^^^^^^^^ help: use: `&x`

error: unnecessary use of `to_owned`
  --> tests/ui/unnecessary_to_owned.rs:166:31
   |
LL |     require_impl_as_ref_slice(array.to_owned());
   |                               ^^^^^^^^^^^^^^^^ help: use: `array`

error: unnecessary use of `to_owned`
  --> tests/ui/unnecessary_to_owned.rs:168:31
   |
LL |     require_impl_as_ref_slice(array_ref.to_owned());
   |                               ^^^^^^^^^^^^^^^^^^^^ help: use: `array_ref`

error: unnecessary use of `to_owned`
  --> tests/ui/unnecessary_to_owned.rs:170:31
   |
LL |     require_impl_as_ref_slice(slice.to_owned());
   |                               ^^^^^^^^^^^^^^^^ help: use: `slice`

error: unnecessary use of `to_owned`
  --> tests/ui/unnecessary_to_owned.rs:173:30
   |
LL |     require_as_ref_str_slice(s.to_owned(), array.to_owned());
   |                              ^^^^^^^^^^^^ help: use: `s`

error: unnecessary use of `to_owned`
  --> tests/ui/unnecessary_to_owned.rs:173:44
   |
LL |     require_as_ref_str_slice(s.to_owned(), array.to_owned());
   |                                            ^^^^^^^^^^^^^^^^ help: use: `array`

error: unnecessary use of `to_owned`
  --> tests/ui/unnecessary_to_owned.rs:176:30
   |
LL |     require_as_ref_str_slice(s.to_owned(), array_ref.to_owned());
   |                              ^^^^^^^^^^^^ help: use: `s`

error: unnecessary use of `to_owned`
  --> tests/ui/unnecessary_to_owned.rs:176:44
   |
LL |     require_as_ref_str_slice(s.to_owned(), array_ref.to_owned());
   |                                            ^^^^^^^^^^^^^^^^^^^^ help: use: `array_ref`

error: unnecessary use of `to_owned`
  --> tests/ui/unnecessary_to_owned.rs:179:30
   |
LL |     require_as_ref_str_slice(s.to_owned(), slice.to_owned());
   |                              ^^^^^^^^^^^^ help: use: `s`

error: unnecessary use of `to_owned`
  --> tests/ui/unnecessary_to_owned.rs:179:44
   |
LL |     require_as_ref_str_slice(s.to_owned(), slice.to_owned());
   |                                            ^^^^^^^^^^^^^^^^ help: use: `slice`

error: unnecessary use of `to_owned`
  --> tests/ui/unnecessary_to_owned.rs:182:30
   |
LL |     require_as_ref_slice_str(array.to_owned(), s.to_owned());
   |                              ^^^^^^^^^^^^^^^^ help: use: `array`

error: unnecessary use of `to_owned`
  --> tests/ui/unnecessary_to_owned.rs:182:48
   |
LL |     require_as_ref_slice_str(array.to_owned(), s.to_owned());
   |                                                ^^^^^^^^^^^^ help: use: `s`

error: unnecessary use of `to_owned`
  --> tests/ui/unnecessary_to_owned.rs:185:30
   |
LL |     require_as_ref_slice_str(array_ref.to_owned(), s.to_owned());
   |                              ^^^^^^^^^^^^^^^^^^^^ help: use: `array_ref`

error: unnecessary use of `to_owned`
  --> tests/ui/unnecessary_to_owned.rs:185:52
   |
LL |     require_as_ref_slice_str(array_ref.to_owned(), s.to_owned());
   |                                                    ^^^^^^^^^^^^ help: use: `s`

error: unnecessary use of `to_owned`
  --> tests/ui/unnecessary_to_owned.rs:188:30
   |
LL |     require_as_ref_slice_str(slice.to_owned(), s.to_owned());
   |                              ^^^^^^^^^^^^^^^^ help: use: `slice`

error: unnecessary use of `to_owned`
  --> tests/ui/unnecessary_to_owned.rs:188:48
   |
LL |     require_as_ref_slice_str(slice.to_owned(), s.to_owned());
   |                                                ^^^^^^^^^^^^ help: use: `s`

error: unnecessary use of `to_string`
  --> tests/ui/unnecessary_to_owned.rs:192:20
   |
LL |     let _ = x.join(&x_ref.to_string());
   |                    ^^^^^^^^^^^^^^^^^^ help: use: `x_ref`

error: unnecessary use of `to_vec`
  --> tests/ui/unnecessary_to_owned.rs:195:13
   |
LL |     let _ = slice.to_vec().into_iter();
   |             ^^^^^^^^^^^^^^^^^^^^^^^^^^ help: use: `slice.iter().copied()`

error: unnecessary use of `to_owned`
  --> tests/ui/unnecessary_to_owned.rs:197:13
   |
LL |     let _ = slice.to_owned().into_iter();
   |             ^^^^^^^^^^^^^^^^^^^^^^^^^^^^ help: use: `slice.iter().copied()`

error: unnecessary use of `to_vec`
<<<<<<< HEAD
  --> tests/ui/unnecessary_to_owned.rs:199:13
=======
  --> tests/ui/unnecessary_to_owned.rs:200:13
>>>>>>> 41d7e456
   |
LL |     let _ = IntoIterator::into_iter(slice.to_vec());
   |             ^^^^^^^^^^^^^^^^^^^^^^^^^^^^^^^^^^^^^^^ help: use: `slice.iter().copied()`

error: unnecessary use of `to_owned`
<<<<<<< HEAD
  --> tests/ui/unnecessary_to_owned.rs:201:13
=======
  --> tests/ui/unnecessary_to_owned.rs:202:13
>>>>>>> 41d7e456
   |
LL |     let _ = IntoIterator::into_iter(slice.to_owned());
   |             ^^^^^^^^^^^^^^^^^^^^^^^^^^^^^^^^^^^^^^^^^ help: use: `slice.iter().copied()`

error: allocating a new `String` only to create a temporary `&str` from it
<<<<<<< HEAD
  --> tests/ui/unnecessary_to_owned.rs:229:26
=======
  --> tests/ui/unnecessary_to_owned.rs:230:26
>>>>>>> 41d7e456
   |
LL |     let _ref_str: &str = &String::from_utf8(slice.to_vec()).expect("not UTF-8");
   |                          ^^^^^^^^^^^^^^^^^^^^^^^^^^^^^^^^^^^^^^^^^^^^^^^^^^^^^^
   |
help: convert from `&[u8]` to `&str` directly
   |
LL -     let _ref_str: &str = &String::from_utf8(slice.to_vec()).expect("not UTF-8");
LL +     let _ref_str: &str = core::str::from_utf8(&slice).expect("not UTF-8");
   |

error: allocating a new `String` only to create a temporary `&str` from it
<<<<<<< HEAD
  --> tests/ui/unnecessary_to_owned.rs:231:26
=======
  --> tests/ui/unnecessary_to_owned.rs:232:26
>>>>>>> 41d7e456
   |
LL |     let _ref_str: &str = &String::from_utf8(b"foo".to_vec()).unwrap();
   |                          ^^^^^^^^^^^^^^^^^^^^^^^^^^^^^^^^^^^^^^^^^^^^
   |
help: convert from `&[u8]` to `&str` directly
   |
LL -     let _ref_str: &str = &String::from_utf8(b"foo".to_vec()).unwrap();
LL +     let _ref_str: &str = core::str::from_utf8(b"foo").unwrap();
   |

error: allocating a new `String` only to create a temporary `&str` from it
<<<<<<< HEAD
  --> tests/ui/unnecessary_to_owned.rs:233:26
=======
  --> tests/ui/unnecessary_to_owned.rs:234:26
>>>>>>> 41d7e456
   |
LL |     let _ref_str: &str = &String::from_utf8(b"foo".as_slice().to_owned()).unwrap();
   |                          ^^^^^^^^^^^^^^^^^^^^^^^^^^^^^^^^^^^^^^^^^^^^^^^^^^^^^^^^^
   |
help: convert from `&[u8]` to `&str` directly
   |
LL -     let _ref_str: &str = &String::from_utf8(b"foo".as_slice().to_owned()).unwrap();
LL +     let _ref_str: &str = core::str::from_utf8(b"foo".as_slice()).unwrap();
   |

error: unnecessary use of `to_vec`
<<<<<<< HEAD
  --> tests/ui/unnecessary_to_owned.rs:291:14
=======
  --> tests/ui/unnecessary_to_owned.rs:292:14
>>>>>>> 41d7e456
   |
LL |     for t in file_types.to_vec() {
   |              ^^^^^^^^^^^^^^^^^^^
   |
help: remove any references to the binding
   |
LL ~     for t in file_types {
LL |
LL ~         let path = match get_file_path(t) {
   |

error: unnecessary use of `to_string`
<<<<<<< HEAD
  --> tests/ui/unnecessary_to_owned.rs:357:24
=======
  --> tests/ui/unnecessary_to_owned.rs:358:24
>>>>>>> 41d7e456
   |
LL |         Box::new(build(y.to_string()))
   |                        ^^^^^^^^^^^^^ help: use: `y`

error: unnecessary use of `to_string`
<<<<<<< HEAD
  --> tests/ui/unnecessary_to_owned.rs:467:12
=======
  --> tests/ui/unnecessary_to_owned.rs:468:12
>>>>>>> 41d7e456
   |
LL |         id("abc".to_string())
   |            ^^^^^^^^^^^^^^^^^ help: use: `"abc"`

error: unnecessary use of `to_vec`
<<<<<<< HEAD
  --> tests/ui/unnecessary_to_owned.rs:611:37
=======
  --> tests/ui/unnecessary_to_owned.rs:612:37
>>>>>>> 41d7e456
   |
LL |         IntoFuture::into_future(foo([].to_vec(), &0));
   |                                     ^^^^^^^^^^^ help: use: `[]`

error: unnecessary use of `to_vec`
<<<<<<< HEAD
  --> tests/ui/unnecessary_to_owned.rs:622:18
=======
  --> tests/ui/unnecessary_to_owned.rs:623:18
>>>>>>> 41d7e456
   |
LL |         s.remove(&a.to_vec());
   |                  ^^^^^^^^^^^ help: replace it with: `a`

error: unnecessary use of `to_owned`
<<<<<<< HEAD
  --> tests/ui/unnecessary_to_owned.rs:627:14
=======
  --> tests/ui/unnecessary_to_owned.rs:628:14
>>>>>>> 41d7e456
   |
LL |     s.remove(&"b".to_owned());
   |              ^^^^^^^^^^^^^^^ help: replace it with: `"b"`

error: unnecessary use of `to_string`
<<<<<<< HEAD
  --> tests/ui/unnecessary_to_owned.rs:629:14
=======
  --> tests/ui/unnecessary_to_owned.rs:630:14
>>>>>>> 41d7e456
   |
LL |     s.remove(&"b".to_string());
   |              ^^^^^^^^^^^^^^^^ help: replace it with: `"b"`

error: unnecessary use of `to_vec`
<<<<<<< HEAD
  --> tests/ui/unnecessary_to_owned.rs:635:14
=======
  --> tests/ui/unnecessary_to_owned.rs:636:14
>>>>>>> 41d7e456
   |
LL |     s.remove(&["b"].to_vec());
   |              ^^^^^^^^^^^^^^^ help: replace it with: `["b"].as_slice()`

error: unnecessary use of `to_vec`
<<<<<<< HEAD
  --> tests/ui/unnecessary_to_owned.rs:637:14
=======
  --> tests/ui/unnecessary_to_owned.rs:638:14
>>>>>>> 41d7e456
   |
LL |     s.remove(&(&["b"]).to_vec());
   |              ^^^^^^^^^^^^^^^^^^ help: replace it with: `(&["b"]).as_slice()`

error: aborting due to 82 previous errors
<|MERGE_RESOLUTION|>--- conflicted
+++ resolved
@@ -1,19 +1,11 @@
 error: redundant clone
-<<<<<<< HEAD
-  --> tests/ui/unnecessary_to_owned.rs:217:64
-=======
   --> tests/ui/unnecessary_to_owned.rs:218:64
->>>>>>> 41d7e456
    |
 LL |     require_c_str(&CString::from_vec_with_nul(vec![0]).unwrap().to_owned());
    |                                                                ^^^^^^^^^^^ help: remove this
    |
 note: this value is dropped without further use
-<<<<<<< HEAD
-  --> tests/ui/unnecessary_to_owned.rs:217:20
-=======
   --> tests/ui/unnecessary_to_owned.rs:218:20
->>>>>>> 41d7e456
    |
 LL |     require_c_str(&CString::from_vec_with_nul(vec![0]).unwrap().to_owned());
    |                    ^^^^^^^^^^^^^^^^^^^^^^^^^^^^^^^^^^^^^^^^^^^^
@@ -21,81 +13,49 @@
    = help: to override `-D warnings` add `#[allow(clippy::redundant_clone)]`
 
 error: redundant clone
-<<<<<<< HEAD
-  --> tests/ui/unnecessary_to_owned.rs:219:40
-=======
   --> tests/ui/unnecessary_to_owned.rs:220:40
->>>>>>> 41d7e456
    |
 LL |     require_os_str(&OsString::from("x").to_os_string());
    |                                        ^^^^^^^^^^^^^^^ help: remove this
    |
 note: this value is dropped without further use
-<<<<<<< HEAD
-  --> tests/ui/unnecessary_to_owned.rs:219:21
-=======
   --> tests/ui/unnecessary_to_owned.rs:220:21
->>>>>>> 41d7e456
    |
 LL |     require_os_str(&OsString::from("x").to_os_string());
    |                     ^^^^^^^^^^^^^^^^^^^
 
 error: redundant clone
-<<<<<<< HEAD
-  --> tests/ui/unnecessary_to_owned.rs:221:48
-=======
   --> tests/ui/unnecessary_to_owned.rs:222:48
->>>>>>> 41d7e456
    |
 LL |     require_path(&std::path::PathBuf::from("x").to_path_buf());
    |                                                ^^^^^^^^^^^^^^ help: remove this
    |
 note: this value is dropped without further use
-<<<<<<< HEAD
-  --> tests/ui/unnecessary_to_owned.rs:221:19
-=======
   --> tests/ui/unnecessary_to_owned.rs:222:19
->>>>>>> 41d7e456
    |
 LL |     require_path(&std::path::PathBuf::from("x").to_path_buf());
    |                   ^^^^^^^^^^^^^^^^^^^^^^^^^^^^^
 
 error: redundant clone
-<<<<<<< HEAD
-  --> tests/ui/unnecessary_to_owned.rs:223:35
-=======
   --> tests/ui/unnecessary_to_owned.rs:224:35
->>>>>>> 41d7e456
    |
 LL |     require_str(&String::from("x").to_string());
    |                                   ^^^^^^^^^^^^ help: remove this
    |
 note: this value is dropped without further use
-<<<<<<< HEAD
-  --> tests/ui/unnecessary_to_owned.rs:223:18
-=======
   --> tests/ui/unnecessary_to_owned.rs:224:18
->>>>>>> 41d7e456
    |
 LL |     require_str(&String::from("x").to_string());
    |                  ^^^^^^^^^^^^^^^^^
 
 error: redundant clone
-<<<<<<< HEAD
-  --> tests/ui/unnecessary_to_owned.rs:225:39
-=======
   --> tests/ui/unnecessary_to_owned.rs:226:39
->>>>>>> 41d7e456
    |
 LL |     require_slice(&[String::from("x")].to_owned());
    |                                       ^^^^^^^^^^^ help: remove this
    |
 note: this value is dropped without further use
-<<<<<<< HEAD
-  --> tests/ui/unnecessary_to_owned.rs:225:20
-=======
   --> tests/ui/unnecessary_to_owned.rs:226:20
->>>>>>> 41d7e456
    |
 LL |     require_slice(&[String::from("x")].to_owned());
    |                    ^^^^^^^^^^^^^^^^^^^
@@ -482,31 +442,19 @@
    |             ^^^^^^^^^^^^^^^^^^^^^^^^^^^^ help: use: `slice.iter().copied()`
 
 error: unnecessary use of `to_vec`
-<<<<<<< HEAD
-  --> tests/ui/unnecessary_to_owned.rs:199:13
-=======
   --> tests/ui/unnecessary_to_owned.rs:200:13
->>>>>>> 41d7e456
    |
 LL |     let _ = IntoIterator::into_iter(slice.to_vec());
    |             ^^^^^^^^^^^^^^^^^^^^^^^^^^^^^^^^^^^^^^^ help: use: `slice.iter().copied()`
 
 error: unnecessary use of `to_owned`
-<<<<<<< HEAD
-  --> tests/ui/unnecessary_to_owned.rs:201:13
-=======
   --> tests/ui/unnecessary_to_owned.rs:202:13
->>>>>>> 41d7e456
    |
 LL |     let _ = IntoIterator::into_iter(slice.to_owned());
    |             ^^^^^^^^^^^^^^^^^^^^^^^^^^^^^^^^^^^^^^^^^ help: use: `slice.iter().copied()`
 
 error: allocating a new `String` only to create a temporary `&str` from it
-<<<<<<< HEAD
-  --> tests/ui/unnecessary_to_owned.rs:229:26
-=======
   --> tests/ui/unnecessary_to_owned.rs:230:26
->>>>>>> 41d7e456
    |
 LL |     let _ref_str: &str = &String::from_utf8(slice.to_vec()).expect("not UTF-8");
    |                          ^^^^^^^^^^^^^^^^^^^^^^^^^^^^^^^^^^^^^^^^^^^^^^^^^^^^^^
@@ -518,11 +466,7 @@
    |
 
 error: allocating a new `String` only to create a temporary `&str` from it
-<<<<<<< HEAD
-  --> tests/ui/unnecessary_to_owned.rs:231:26
-=======
   --> tests/ui/unnecessary_to_owned.rs:232:26
->>>>>>> 41d7e456
    |
 LL |     let _ref_str: &str = &String::from_utf8(b"foo".to_vec()).unwrap();
    |                          ^^^^^^^^^^^^^^^^^^^^^^^^^^^^^^^^^^^^^^^^^^^^
@@ -534,11 +478,7 @@
    |
 
 error: allocating a new `String` only to create a temporary `&str` from it
-<<<<<<< HEAD
-  --> tests/ui/unnecessary_to_owned.rs:233:26
-=======
   --> tests/ui/unnecessary_to_owned.rs:234:26
->>>>>>> 41d7e456
    |
 LL |     let _ref_str: &str = &String::from_utf8(b"foo".as_slice().to_owned()).unwrap();
    |                          ^^^^^^^^^^^^^^^^^^^^^^^^^^^^^^^^^^^^^^^^^^^^^^^^^^^^^^^^^
@@ -550,11 +490,7 @@
    |
 
 error: unnecessary use of `to_vec`
-<<<<<<< HEAD
-  --> tests/ui/unnecessary_to_owned.rs:291:14
-=======
   --> tests/ui/unnecessary_to_owned.rs:292:14
->>>>>>> 41d7e456
    |
 LL |     for t in file_types.to_vec() {
    |              ^^^^^^^^^^^^^^^^^^^
@@ -567,81 +503,49 @@
    |
 
 error: unnecessary use of `to_string`
-<<<<<<< HEAD
-  --> tests/ui/unnecessary_to_owned.rs:357:24
-=======
   --> tests/ui/unnecessary_to_owned.rs:358:24
->>>>>>> 41d7e456
    |
 LL |         Box::new(build(y.to_string()))
    |                        ^^^^^^^^^^^^^ help: use: `y`
 
 error: unnecessary use of `to_string`
-<<<<<<< HEAD
-  --> tests/ui/unnecessary_to_owned.rs:467:12
-=======
   --> tests/ui/unnecessary_to_owned.rs:468:12
->>>>>>> 41d7e456
    |
 LL |         id("abc".to_string())
    |            ^^^^^^^^^^^^^^^^^ help: use: `"abc"`
 
 error: unnecessary use of `to_vec`
-<<<<<<< HEAD
-  --> tests/ui/unnecessary_to_owned.rs:611:37
-=======
   --> tests/ui/unnecessary_to_owned.rs:612:37
->>>>>>> 41d7e456
    |
 LL |         IntoFuture::into_future(foo([].to_vec(), &0));
    |                                     ^^^^^^^^^^^ help: use: `[]`
 
 error: unnecessary use of `to_vec`
-<<<<<<< HEAD
-  --> tests/ui/unnecessary_to_owned.rs:622:18
-=======
   --> tests/ui/unnecessary_to_owned.rs:623:18
->>>>>>> 41d7e456
    |
 LL |         s.remove(&a.to_vec());
    |                  ^^^^^^^^^^^ help: replace it with: `a`
 
 error: unnecessary use of `to_owned`
-<<<<<<< HEAD
-  --> tests/ui/unnecessary_to_owned.rs:627:14
-=======
   --> tests/ui/unnecessary_to_owned.rs:628:14
->>>>>>> 41d7e456
    |
 LL |     s.remove(&"b".to_owned());
    |              ^^^^^^^^^^^^^^^ help: replace it with: `"b"`
 
 error: unnecessary use of `to_string`
-<<<<<<< HEAD
-  --> tests/ui/unnecessary_to_owned.rs:629:14
-=======
   --> tests/ui/unnecessary_to_owned.rs:630:14
->>>>>>> 41d7e456
    |
 LL |     s.remove(&"b".to_string());
    |              ^^^^^^^^^^^^^^^^ help: replace it with: `"b"`
 
 error: unnecessary use of `to_vec`
-<<<<<<< HEAD
-  --> tests/ui/unnecessary_to_owned.rs:635:14
-=======
   --> tests/ui/unnecessary_to_owned.rs:636:14
->>>>>>> 41d7e456
    |
 LL |     s.remove(&["b"].to_vec());
    |              ^^^^^^^^^^^^^^^ help: replace it with: `["b"].as_slice()`
 
 error: unnecessary use of `to_vec`
-<<<<<<< HEAD
-  --> tests/ui/unnecessary_to_owned.rs:637:14
-=======
   --> tests/ui/unnecessary_to_owned.rs:638:14
->>>>>>> 41d7e456
    |
 LL |     s.remove(&(&["b"]).to_vec());
    |              ^^^^^^^^^^^^^^^^^^ help: replace it with: `(&["b"]).as_slice()`
